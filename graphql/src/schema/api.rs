use std::str::FromStr;

use graphql_parser::Pos;
use inflector::Inflector;
use lazy_static::lazy_static;

use crate::schema::ast;

use graph::data::{
    graphql::ext::{DirectiveExt, DocumentExt, ValueExt},
    schema::{META_FIELD_NAME, META_FIELD_TYPE, SCHEMA_TYPE_NAME},
};
use graph::prelude::s::{Value, *};
use graph::prelude::*;
use thiserror::Error;

#[derive(Error, Debug)]
pub enum APISchemaError {
    #[error("type {0} already exists in the input schema")]
    TypeExists(String),
    #[error("Type {0} not found")]
    TypeNotFound(String),
    #[error("Fulltext search is not yet deterministic")]
    FulltextSearchNonDeterministic,
}

// The followoing types are defined in meta.graphql
const BLOCK_HEIGHT: &str = "Block_height";
const CHANGE_BLOCK_FILTER_NAME: &str = "BlockChangedFilter";
const ERROR_POLICY_TYPE: &str = "_SubgraphErrorPolicy_";

#[derive(Debug, PartialEq, Eq, Copy, Clone)]
pub enum ErrorPolicy {
    Allow,
    Deny,
}

impl std::str::FromStr for ErrorPolicy {
    type Err = anyhow::Error;

    fn from_str(s: &str) -> Result<ErrorPolicy, anyhow::Error> {
        match s {
            "allow" => Ok(ErrorPolicy::Allow),
            "deny" => Ok(ErrorPolicy::Deny),
            _ => Err(anyhow::anyhow!("failed to parse `{}` as ErrorPolicy", s)),
        }
    }
}

impl TryFrom<&q::Value> for ErrorPolicy {
    type Error = anyhow::Error;

    /// `value` should be the output of input value coercion.
    fn try_from(value: &q::Value) -> Result<Self, Self::Error> {
        match value {
            q::Value::Enum(s) => ErrorPolicy::from_str(s),
            _ => Err(anyhow::anyhow!("invalid `ErrorPolicy`")),
        }
    }
}

impl TryFrom<&r::Value> for ErrorPolicy {
    type Error = anyhow::Error;

    /// `value` should be the output of input value coercion.
    fn try_from(value: &r::Value) -> Result<Self, Self::Error> {
        match value {
            r::Value::Enum(s) => ErrorPolicy::from_str(s),
            _ => Err(anyhow::anyhow!("invalid `ErrorPolicy`")),
        }
    }
}

/// Derives a full-fledged GraphQL API schema from an input schema.
///
/// The input schema should only have type/enum/interface/union definitions
/// and must not include a root Query type. This Query type is derived, with
/// all its fields and their input arguments, based on the existing types.
pub fn api_schema(input_schema: &Document) -> Result<Document, APISchemaError> {
    // Refactor: Take `input_schema` by value.
    let object_types = input_schema.get_object_type_definitions();
    let interface_types = input_schema.get_interface_type_definitions();

    // Refactor: Don't clone the schema.
    let mut schema = input_schema.clone();
    add_meta_field_type(&mut schema);
    add_types_for_object_types(&mut schema, &object_types)?;
    add_types_for_interface_types(&mut schema, &interface_types)?;
    add_field_arguments(&mut schema, input_schema)?;
    add_query_type(&mut schema, &object_types, &interface_types)?;
    add_subscription_type(&mut schema, &object_types, &interface_types)?;

    // Remove the `_Schema_` type from the generated schema.
    schema.definitions.retain(|d| match d {
        Definition::TypeDefinition(def @ TypeDefinition::Object(_)) => match def {
            TypeDefinition::Object(t) if t.name.eq(SCHEMA_TYPE_NAME) => false,
            _ => true,
        },
        _ => true,
    });

    Ok(schema)
}

/// Adds a global `_Meta_` type to the schema. The `_meta` field
/// accepts values of this type
fn add_meta_field_type(schema: &mut Document) {
    lazy_static! {
        static ref META_FIELD_SCHEMA: Document = {
            let schema = include_str!("meta.graphql");
            parse_schema(schema).expect("the schema `meta.graphql` is invalid")
        };
    }

    schema
        .definitions
        .extend(META_FIELD_SCHEMA.definitions.iter().cloned());
}

fn add_types_for_object_types(
    schema: &mut Document,
    object_types: &[&ObjectType],
) -> Result<(), APISchemaError> {
    for object_type in object_types {
        if !object_type.name.eq(SCHEMA_TYPE_NAME) {
            add_order_by_type(schema, &object_type.name, &object_type.fields)?;
            add_filter_type(schema, &object_type.name, &object_type.fields)?;
        }
    }
    Ok(())
}

/// Adds `*_orderBy` and `*_filter` enum types for the given interfaces to the schema.
fn add_types_for_interface_types(
    schema: &mut Document,
    interface_types: &[&InterfaceType],
) -> Result<(), APISchemaError> {
    for interface_type in interface_types {
        add_order_by_type(schema, &interface_type.name, &interface_type.fields)?;
        add_filter_type(schema, &interface_type.name, &interface_type.fields)?;
    }
    Ok(())
}

/// Adds a `<type_name>_orderBy` enum type for the given fields to the schema.
fn add_order_by_type(
    schema: &mut Document,
    type_name: &str,
    fields: &[Field],
) -> Result<(), APISchemaError> {
    let type_name = format!("{}_orderBy", type_name);

    match schema.get_named_type(&type_name) {
        None => {
            let typedef = TypeDefinition::Enum(EnumType {
                position: Pos::default(),
                description: None,
                name: type_name,
                directives: vec![],
                values: fields
                    .iter()
                    .map(|field| &field.name)
                    .map(|name| EnumValue {
                        position: Pos::default(),
                        description: None,
                        name: name.to_owned(),
                        directives: vec![],
                    })
                    .collect(),
            });
            let def = Definition::TypeDefinition(typedef);
            schema.definitions.push(def);
        }
        Some(_) => return Err(APISchemaError::TypeExists(type_name)),
    }
    Ok(())
}

/// Adds a `<type_name>_filter` enum type for the given fields to the schema.
fn add_filter_type(
    schema: &mut Document,
    type_name: &str,
    fields: &[Field],
) -> Result<(), APISchemaError> {
    let filter_type_name = format!("{}_filter", type_name);
    match schema.get_named_type(&filter_type_name) {
        None => {
            let mut generated_filter_fields = field_input_values(schema, fields)?;
            generated_filter_fields.push(block_changed_filter_argument());
            generated_filter_fields.push(InputValue {
                position: Pos::default(),
                description: None,
                name: "and".to_string(),
                value_type: Type::NamedType(filter_type_name.to_owned()),
                default_value: None,
                directives: vec![],
            });
            generated_filter_fields.push(InputValue {
                position: Pos::default(),
                description: None,
                name: "or".to_string(),
                value_type: Type::NamedType(filter_type_name.to_owned()),
                default_value: None,
                directives: vec![],
            });
            let typedef = TypeDefinition::InputObject(InputObjectType {
                position: Pos::default(),
                description: None,
                name: filter_type_name,
                directives: vec![],
                fields: generated_filter_fields,
            });
            let def = Definition::TypeDefinition(typedef);
            schema.definitions.push(def);
        }
        Some(_) => return Err(APISchemaError::TypeExists(filter_type_name)),
    }

    Ok(())
}

/// Generates `*_filter` input values for the given set of fields.
fn field_input_values(
    schema: &Document,
    fields: &[Field],
) -> Result<Vec<InputValue>, APISchemaError> {
    let mut input_values = vec![];
    for field in fields {
        input_values.extend(field_filter_input_values(schema, field, &field.field_type)?);
    }
    Ok(input_values)
}

/// Generates `*_filter` input values for the given field.
fn field_filter_input_values(
    schema: &Document,
    field: &Field,
    field_type: &Type,
) -> Result<Vec<InputValue>, APISchemaError> {
    match field_type {
        Type::NamedType(ref name) => {
            let named_type = schema
                .get_named_type(name)
                .ok_or_else(|| APISchemaError::TypeNotFound(name.clone()))?;
            Ok(match named_type {
                TypeDefinition::Object(_) | TypeDefinition::Interface(_) => {
                    let mut input_values = match ast::get_derived_from_directive(field) {
                        // Only add `where` filter fields for object and interface fields
                        // if they are not @derivedFrom
                        Some(_) => vec![],
                        // We allow filtering with `where: { other: "some-id" }` and
                        // `where: { others: ["some-id", "other-id"] }`. In both cases,
                        // we allow ID strings as the values to be passed to these
                        // filters.
                        None => field_scalar_filter_input_values(
                            schema,
                            field,
                            &ScalarType::new(String::from("String")),
                        ),
                    };
                    extend_with_child_filter_input_value(field, name, &mut input_values);
                    input_values
                }
                TypeDefinition::Scalar(ref t) => field_scalar_filter_input_values(schema, field, t),
                TypeDefinition::Enum(ref t) => field_enum_filter_input_values(schema, field, t),
                _ => vec![],
            })
        }
        Type::ListType(ref t) => {
            Ok(field_list_filter_input_values(schema, field, t).unwrap_or(vec![]))
        }
        Type::NonNullType(ref t) => field_filter_input_values(schema, field, t),
    }
}

/// Generates `*_filter` input values for the given scalar field.
fn field_scalar_filter_input_values(
    _schema: &Document,
    field: &Field,
    field_type: &ScalarType,
) -> Vec<InputValue> {
    match field_type.name.as_ref() {
        "BigInt" => vec!["", "not", "gt", "lt", "gte", "lte", "in", "not_in"],
        "Boolean" => vec!["", "not", "in", "not_in"],
        "Bytes" => vec!["", "not", "in", "not_in", "contains", "not_contains"],
        "BigDecimal" => vec!["", "not", "gt", "lt", "gte", "lte", "in", "not_in"],
        "ID" => vec!["", "not", "gt", "lt", "gte", "lte", "in", "not_in"],
        "Int" => vec!["", "not", "gt", "lt", "gte", "lte", "in", "not_in"],
        "String" => vec![
            "",
            "not",
            "gt",
            "lt",
            "gte",
            "lte",
            "in",
            "not_in",
            "contains",
            "contains_nocase",
            "not_contains",
            "not_contains_nocase",
            "starts_with",
            "starts_with_nocase",
            "not_starts_with",
            "not_starts_with_nocase",
            "ends_with",
            "ends_with_nocase",
            "not_ends_with",
            "not_ends_with_nocase",
        ],
        _ => vec!["", "not"],
    }
    .into_iter()
    .map(|filter_type| {
        let field_type = Type::NamedType(field_type.name.to_owned());
        let value_type = match filter_type {
            "in" | "not_in" => Type::ListType(Box::new(Type::NonNullType(Box::new(field_type)))),
            _ => field_type,
        };
        input_value(&field.name, filter_type, value_type)
    })
    .collect()
}

/// Appends a child filter to input values
fn extend_with_child_filter_input_value(
    field: &Field,
    field_type_name: &String,
    input_values: &mut Vec<InputValue>,
) {
    input_values.push(input_value(
        &format!("{}_", field.name),
        "",
        Type::NamedType(format!("{}_filter", field_type_name)),
    ));
}

/// Generates `*_filter` input values for the given enum field.
fn field_enum_filter_input_values(
    _schema: &Document,
    field: &Field,
    field_type: &EnumType,
) -> Vec<InputValue> {
    vec!["", "not", "in", "not_in"]
        .into_iter()
        .map(|filter_type| {
            let field_type = Type::NamedType(field_type.name.to_owned());
            let value_type = match filter_type {
                "in" | "not_in" => {
                    Type::ListType(Box::new(Type::NonNullType(Box::new(field_type))))
                }
                _ => field_type,
            };
            input_value(&field.name, filter_type, value_type)
        })
        .collect()
}

/// Generates `*_filter` input values for the given list field.
fn field_list_filter_input_values(
    schema: &Document,
    field: &Field,
    field_type: &Type,
) -> Option<Vec<InputValue>> {
    // Only add a filter field if the type of the field exists in the schema
    ast::get_type_definition_from_type(schema, field_type).and_then(|typedef| {
        // Decide what type of values can be passed to the filter. In the case
        // one-to-many or many-to-many object or interface fields that are not
        // derived, we allow ID strings to be passed on.
        // Adds child filter only to object types.
        let (input_field_type, parent_type_name) = match typedef {
            TypeDefinition::Object(ObjectType { name, .. })
            | TypeDefinition::Interface(InterfaceType { name, .. }) => {
                if ast::get_derived_from_directive(field).is_some() {
                    (None, Some(name.clone()))
                } else {
                    (Some(Type::NamedType("String".into())), Some(name.clone()))
                }
            }
            TypeDefinition::Scalar(ref t) => (Some(Type::NamedType(t.name.to_owned())), None),
            TypeDefinition::Enum(ref t) => (Some(Type::NamedType(t.name.to_owned())), None),
            TypeDefinition::InputObject(_) | TypeDefinition::Union(_) => (None, None),
        };

        let mut input_values: Vec<InputValue> = match input_field_type {
            None => {
                vec![]
            }
            Some(input_field_type) => vec![
                "",
                "not",
                "contains",
                "contains_nocase",
                "not_contains",
                "not_contains_nocase",
            ]
            .into_iter()
            .map(|filter_type| {
                input_value(
                    &field.name,
                    filter_type,
                    Type::ListType(Box::new(Type::NonNullType(Box::new(
                        input_field_type.clone(),
                    )))),
                )
            })
            .collect(),
        };

        if let Some(parent) = parent_type_name {
            extend_with_child_filter_input_value(field, &parent, &mut input_values);
        }

        Some(input_values)
    })
}

/// Generates a `*_filter` input value for the given field name, suffix and value type.
fn input_value(name: &str, suffix: &'static str, value_type: Type) -> InputValue {
    InputValue {
        position: Pos::default(),
        description: None,
        name: if suffix.is_empty() {
            name.to_owned()
        } else {
            format!("{}_{}", name, suffix)
        },
        value_type,
        default_value: None,
        directives: vec![],
    }
}

/// Adds a root `Query` object type to the schema.
fn add_query_type(
    schema: &mut Document,
    object_types: &[&ObjectType],
    interface_types: &[&InterfaceType],
) -> Result<(), APISchemaError> {
    let type_name = String::from("Query");

    if schema.get_named_type(&type_name).is_some() {
        return Err(APISchemaError::TypeExists(type_name));
    }

    let mut fields = object_types
        .iter()
        .map(|t| t.name.as_str())
        .filter(|name| !name.eq(&SCHEMA_TYPE_NAME))
        .chain(interface_types.iter().map(|t| t.name.as_str()))
        .flat_map(query_fields_for_type)
        .collect::<Vec<Field>>();
    let mut fulltext_fields = schema
        .get_fulltext_directives()
        .map_err(|_| APISchemaError::FulltextSearchNonDeterministic)?
        .iter()
        .filter_map(|fulltext| query_field_for_fulltext(fulltext))
        .collect();
    fields.append(&mut fulltext_fields);
    fields.push(meta_field());

    let typedef = TypeDefinition::Object(ObjectType {
        position: Pos::default(),
        description: None,
        name: type_name,
        implements_interfaces: vec![],
        directives: vec![],
        fields,
    });
    let def = Definition::TypeDefinition(typedef);
    schema.definitions.push(def);
    Ok(())
}

fn query_field_for_fulltext(fulltext: &Directive) -> Option<Field> {
    let name = fulltext.argument("name").unwrap().as_str().unwrap().into();

    let includes = fulltext.argument("include").unwrap().as_list().unwrap();
    // Only one include is allowed per fulltext directive
    let include = includes.iter().next().unwrap();
    let included_entity = include.as_object().unwrap();
    let entity_name = included_entity.get("entity").unwrap().as_str().unwrap();

    let mut arguments = vec![
        // text: String
        InputValue {
            position: Pos::default(),
            description: None,
            name: String::from("text"),
            value_type: Type::NonNullType(Box::new(Type::NamedType(String::from("String")))),
            default_value: None,
            directives: vec![],
        },
        // first: Int
        InputValue {
            position: Pos::default(),
            description: None,
            name: String::from("first"),
            value_type: Type::NamedType(String::from("Int")),
            default_value: Some(Value::Int(100.into())),
            directives: vec![],
        },
        // skip: Int
        InputValue {
            position: Pos::default(),
            description: None,
            name: String::from("skip"),
            value_type: Type::NamedType(String::from("Int")),
            default_value: Some(Value::Int(0.into())),
            directives: vec![],
        },
        // block: BlockHeight
        block_argument(),
    ];

    arguments.push(subgraph_error_argument());

    Some(Field {
        position: Pos::default(),
        description: None,
        name,
        arguments,
        field_type: Type::NonNullType(Box::new(Type::ListType(Box::new(Type::NonNullType(
            Box::new(Type::NamedType(entity_name.into())),
        ))))), // included entity type name
        directives: vec![fulltext.clone()],
    })
}

/// Adds a root `Subscription` object type to the schema.
fn add_subscription_type(
    schema: &mut Document,
    object_types: &[&ObjectType],
    interface_types: &[&InterfaceType],
) -> Result<(), APISchemaError> {
    let type_name = String::from("Subscription");

    if schema.get_named_type(&type_name).is_some() {
        return Err(APISchemaError::TypeExists(type_name));
    }

    let mut fields: Vec<Field> = object_types
        .iter()
        .map(|t| &t.name)
        .filter(|name| !name.eq(&SCHEMA_TYPE_NAME))
        .chain(interface_types.iter().map(|t| &t.name))
        .flat_map(|name| query_fields_for_type(name))
        .collect();
    fields.push(meta_field());

    let typedef = TypeDefinition::Object(ObjectType {
        position: Pos::default(),
        description: None,
        name: type_name,
        implements_interfaces: vec![],
        directives: vec![],
        fields,
    });
    let def = Definition::TypeDefinition(typedef);
    schema.definitions.push(def);
    Ok(())
}

fn block_argument() -> InputValue {
    InputValue {
        position: Pos::default(),
        description: Some(
            "The block at which the query should be executed. \
             Can either be a `{ hash: Bytes }` value containing a block hash, \
             a `{ number: Int }` containing the block number, \
             or a `{ number_gte: Int }` containing the minimum block number. \
             In the case of `number_gte`, the query will be executed on the latest block only if \
             the subgraph has progressed to or past the minimum block number. \
             Defaults to the latest block when omitted."
                .to_owned(),
        ),
        name: "block".to_string(),
        value_type: Type::NamedType(BLOCK_HEIGHT.to_owned()),
        default_value: None,
        directives: vec![],
    }
}

fn block_changed_filter_argument() -> InputValue {
    InputValue {
        position: Pos::default(),
        description: Some("Filter for the block changed event.".to_owned()),
        name: "_change_block".to_string(),
        value_type: Type::NamedType(CHANGE_BLOCK_FILTER_NAME.to_owned()),
        default_value: None,
        directives: vec![],
    }
}

fn subgraph_error_argument() -> InputValue {
    InputValue {
        position: Pos::default(),
        description: Some(
            "Set to `allow` to receive data even if the subgraph has skipped over errors while syncing."
                .to_owned(),
        ),
        name: "subgraphError".to_string(),
        value_type: Type::NonNullType(Box::new(Type::NamedType(ERROR_POLICY_TYPE.to_string()))),
        default_value: Some(Value::Enum("deny".to_string())),
        directives: vec![],
    }
}

/// Generates `Query` fields for the given type name (e.g. `users` and `user`).
fn query_fields_for_type(type_name: &str) -> Vec<Field> {
    let mut collection_arguments = collection_arguments_for_named_type(type_name);
    collection_arguments.push(block_argument());

    let mut by_id_arguments = vec![
        InputValue {
            position: Pos::default(),
            description: None,
            name: "id".to_string(),
            value_type: Type::NonNullType(Box::new(Type::NamedType("ID".to_string()))),
            default_value: None,
            directives: vec![],
        },
        block_argument(),
    ];

    collection_arguments.push(subgraph_error_argument());
    by_id_arguments.push(subgraph_error_argument());

    vec![
        Field {
            position: Pos::default(),
            description: None,
            name: type_name.to_camel_case(), // Name formatting must be updated in sync with `graph::data::schema::validate_fulltext_directive_name()`
            arguments: by_id_arguments,
            field_type: Type::NamedType(type_name.to_owned()),
            directives: vec![],
        },
        Field {
            position: Pos::default(),
            description: None,
            name: type_name.to_plural().to_camel_case(), // Name formatting must be updated in sync with `graph::data::schema::validate_fulltext_directive_name()`
            arguments: collection_arguments,
            field_type: Type::NonNullType(Box::new(Type::ListType(Box::new(Type::NonNullType(
                Box::new(Type::NamedType(type_name.to_owned())),
            ))))),
            directives: vec![],
        },
    ]
}

fn meta_field() -> Field {
    lazy_static! {
        static ref META_FIELD: Field = Field {
            position: Pos::default(),
            description: Some("Access to subgraph metadata".to_string()),
            name: META_FIELD_NAME.to_string(),
            arguments: vec![
                // block: BlockHeight
                InputValue {
                    position: Pos::default(),
                    description: None,
                    name: String::from("block"),
                    value_type: Type::NamedType(BLOCK_HEIGHT.to_string()),
                    default_value: None,
                    directives: vec![],
                },
            ],
            field_type: Type::NamedType(META_FIELD_TYPE.to_string()),
            directives: vec![],
        };
    }
    META_FIELD.clone()
}

/// Generates arguments for collection queries of a named type (e.g. User).
fn collection_arguments_for_named_type(type_name: &str) -> Vec<InputValue> {
    // `first` and `skip` should be non-nullable, but the Apollo graphql client
    // exhibts non-conforming behaviour by erroing if no value is provided for a
    // non-nullable field, regardless of the presence of a default.
    let mut skip = input_value(&"skip".to_string(), "", Type::NamedType("Int".to_string()));
    skip.default_value = Some(Value::Int(0.into()));

    let mut first = input_value(&"first".to_string(), "", Type::NamedType("Int".to_string()));
    first.default_value = Some(Value::Int(100.into()));

    let args = vec![
        skip,
        first,
        input_value(
            &"orderBy".to_string(),
            "",
            Type::NamedType(format!("{}_orderBy", type_name)),
        ),
        input_value(
            &"orderDirection".to_string(),
            "",
            Type::NamedType("OrderDirection".to_string()),
        ),
        input_value(
            &"where".to_string(),
            "",
            Type::NamedType(format!("{}_filter", type_name)),
        ),
    ];

    args
}

fn add_field_arguments(
    schema: &mut Document,
    input_schema: &Document,
) -> Result<(), APISchemaError> {
    // Refactor: Remove the `input_schema` argument and do a mutable iteration
    // over the definitions in `schema`. Also the duplication between this and
    // the loop for interfaces below.
    for input_object_type in input_schema.get_object_type_definitions() {
        for input_field in &input_object_type.fields {
            if let Some(input_reference_type) =
                ast::get_referenced_entity_type(input_schema, input_field)
            {
                if ast::is_list_or_non_null_list_field(input_field) {
                    // Get corresponding object type and field in the output schema
                    let object_type = ast::get_object_type_mut(schema, &input_object_type.name)
                        .expect("object type from input schema is missing in API schema");
                    let mut field = object_type
                        .fields
                        .iter_mut()
                        .find(|field| field.name == input_field.name)
                        .expect("field from input schema is missing in API schema");

                    match input_reference_type {
                        TypeDefinition::Object(ot) => {
                            field.arguments = collection_arguments_for_named_type(&ot.name);
                        }
                        TypeDefinition::Interface(it) => {
                            field.arguments = collection_arguments_for_named_type(&it.name);
                        }
                        _ => unreachable!(
                            "referenced entity types can only be object or interface types"
                        ),
                    }
                }
            }
        }
    }

    for input_interface_type in input_schema.get_interface_type_definitions() {
        for input_field in &input_interface_type.fields {
            if let Some(input_reference_type) =
                ast::get_referenced_entity_type(input_schema, input_field)
            {
                if ast::is_list_or_non_null_list_field(input_field) {
                    // Get corresponding interface type and field in the output schema
                    let interface_type =
                        ast::get_interface_type_mut(schema, &input_interface_type.name)
                            .expect("interface type from input schema is missing in API schema");
                    let mut field = interface_type
                        .fields
                        .iter_mut()
                        .find(|field| field.name == input_field.name)
                        .expect("field from input schema is missing in API schema");

                    match input_reference_type {
                        TypeDefinition::Object(ot) => {
                            field.arguments = collection_arguments_for_named_type(&ot.name);
                        }
                        TypeDefinition::Interface(it) => {
                            field.arguments = collection_arguments_for_named_type(&it.name);
                        }
                        _ => unreachable!(
                            "referenced entity types can only be object or interface types"
                        ),
                    }
                }
            }
        }
    }

    Ok(())
}

#[cfg(test)]
mod tests {
    use graph::data::graphql::DocumentExt;
    use graphql_parser::schema::*;

    use super::api_schema;
    use crate::schema::ast;

    #[test]
    fn api_schema_contains_built_in_scalar_types() {
        let input_schema =
            parse_schema("type User { id: ID! }").expect("Failed to parse input schema");
        let schema = api_schema(&input_schema).expect("Failed to derive API schema");

        schema
            .get_named_type("Boolean")
            .expect("Boolean type is missing in API schema");
        schema
            .get_named_type("ID")
            .expect("ID type is missing in API schema");
        schema
            .get_named_type("Int")
            .expect("Int type is missing in API schema");
        schema
            .get_named_type("BigDecimal")
            .expect("BigDecimal type is missing in API schema");
        schema
            .get_named_type("String")
            .expect("String type is missing in API schema");
    }

    #[test]
    fn api_schema_contains_order_direction_enum() {
        let input_schema = parse_schema("type User { id: ID!, name: String! }")
            .expect("Failed to parse input schema");
        let schema = api_schema(&input_schema).expect("Failed to derived API schema");

        let order_direction = schema
            .get_named_type("OrderDirection")
            .expect("OrderDirection type is missing in derived API schema");
        let enum_type = match order_direction {
            TypeDefinition::Enum(t) => Some(t),
            _ => None,
        }
        .expect("OrderDirection type is not an enum");

        let values: Vec<&str> = enum_type
            .values
            .iter()
            .map(|value| value.name.as_str())
            .collect();
        assert_eq!(values, ["asc", "desc"]);
    }

    #[test]
    fn api_schema_contains_query_type() {
        let input_schema =
            parse_schema("type User { id: ID! }").expect("Failed to parse input schema");
        let schema = api_schema(&input_schema).expect("Failed to derive API schema");
        schema
            .get_named_type("Query")
            .expect("Root Query type is missing in API schema");
    }

    #[test]
    fn api_schema_contains_field_order_by_enum() {
        let input_schema = parse_schema("type User { id: ID!, name: String! }")
            .expect("Failed to parse input schema");
        let schema = api_schema(&input_schema).expect("Failed to derived API schema");

        let user_order_by = schema
            .get_named_type("User_orderBy")
            .expect("User_orderBy type is missing in derived API schema");

        let enum_type = match user_order_by {
            TypeDefinition::Enum(t) => Some(t),
            _ => None,
        }
        .expect("User_orderBy type is not an enum");

        let values: Vec<&str> = enum_type
            .values
            .iter()
            .map(|value| value.name.as_str())
            .collect();
        assert_eq!(values, ["id", "name"]);
    }

    #[test]
    fn api_schema_contains_object_type_filter_enum() {
        let input_schema = parse_schema(
            r#"
              enum FurType {
                  NONE
                  FLUFFY
                  BRISTLY
              }

              type Pet {
                  id: ID!
                  name: String!
                  mostHatedBy: [User!]!
                  mostLovedBy: [User!]!
              }

              type User {
                  id: ID!
                  name: String!
                  favoritePetNames: [String!]
                  pets: [Pet!]!
                  favoriteFurType: FurType!
                  favoritePet: Pet!
                  leastFavoritePet: Pet @derivedFrom(field: "mostHatedBy")
                  mostFavoritePets: [Pet!] @derivedFrom(field: "mostLovedBy")
              }
            "#,
        )
        .expect("Failed to parse input schema");
        let schema = api_schema(&input_schema).expect("Failed to derived API schema");

        let user_filter = schema
            .get_named_type("User_filter")
            .expect("User_filter type is missing in derived API schema");

        let user_filter_type = match user_filter {
            TypeDefinition::InputObject(t) => Some(t),
            _ => None,
        }
        .expect("User_filter type is not an input object");

        assert_eq!(
            user_filter_type
                .fields
                .iter()
                .map(|field| field.name.to_owned())
                .collect::<Vec<String>>(),
            [
                "id",
                "id_not",
                "id_gt",
                "id_lt",
                "id_gte",
                "id_lte",
                "id_in",
                "id_not_in",
                "name",
                "name_not",
                "name_gt",
                "name_lt",
                "name_gte",
                "name_lte",
                "name_in",
                "name_not_in",
                "name_contains",
                "name_contains_nocase",
                "name_not_contains",
                "name_not_contains_nocase",
                "name_starts_with",
                "name_starts_with_nocase",
                "name_not_starts_with",
                "name_not_starts_with_nocase",
                "name_ends_with",
                "name_ends_with_nocase",
                "name_not_ends_with",
                "name_not_ends_with_nocase",
                "favoritePetNames",
                "favoritePetNames_not",
                "favoritePetNames_contains",
                "favoritePetNames_contains_nocase",
                "favoritePetNames_not_contains",
                "favoritePetNames_not_contains_nocase",
                "pets",
                "pets_not",
                "pets_contains",
                "pets_contains_nocase",
                "pets_not_contains",
                "pets_not_contains_nocase",
                "pets_",
                "favoriteFurType",
                "favoriteFurType_not",
                "favoriteFurType_in",
                "favoriteFurType_not_in",
                "favoritePet",
                "favoritePet_not",
                "favoritePet_gt",
                "favoritePet_lt",
                "favoritePet_gte",
                "favoritePet_lte",
                "favoritePet_in",
                "favoritePet_not_in",
                "favoritePet_contains",
                "favoritePet_contains_nocase",
                "favoritePet_not_contains",
                "favoritePet_not_contains_nocase",
                "favoritePet_starts_with",
                "favoritePet_starts_with_nocase",
                "favoritePet_not_starts_with",
                "favoritePet_not_starts_with_nocase",
                "favoritePet_ends_with",
                "favoritePet_ends_with_nocase",
                "favoritePet_not_ends_with",
                "favoritePet_not_ends_with_nocase",
                "favoritePet_",
                "leastFavoritePet_",
                "mostFavoritePets_",
                "_change_block",
                "and",
                "or"
            ]
            .iter()
            .map(ToString::to_string)
            .collect::<Vec<String>>()
        );

        let pets_field = user_filter_type
            .fields
            .iter()
            .find(|field| field.name == "pets_")
            .expect("pets_ field is missing");

        assert_eq!(
            pets_field.value_type.to_string(),
            String::from("Pet_filter")
        );

        let pet_filter = schema
            .get_named_type("Pet_filter")
            .expect("Pet_filter type is missing in derived API schema");

        let pet_filter_type = match pet_filter {
            TypeDefinition::InputObject(t) => Some(t),
            _ => None,
        }
        .expect("Pet_filter type is not an input object");

        assert_eq!(
            pet_filter_type
                .fields
                .iter()
                .map(|field| field.name.to_owned())
                .collect::<Vec<String>>(),
            [
                "id",
                "id_not",
                "id_gt",
                "id_lt",
                "id_gte",
                "id_lte",
                "id_in",
                "id_not_in",
                "name",
                "name_not",
                "name_gt",
                "name_lt",
                "name_gte",
                "name_lte",
                "name_in",
                "name_not_in",
                "name_contains",
                "name_contains_nocase",
                "name_not_contains",
                "name_not_contains_nocase",
                "name_starts_with",
                "name_starts_with_nocase",
                "name_not_starts_with",
                "name_not_starts_with_nocase",
                "name_ends_with",
                "name_ends_with_nocase",
                "name_not_ends_with",
                "name_not_ends_with_nocase",
                "mostHatedBy",
                "mostHatedBy_not",
                "mostHatedBy_contains",
                "mostHatedBy_contains_nocase",
                "mostHatedBy_not_contains",
                "mostHatedBy_not_contains_nocase",
                "mostHatedBy_",
                "mostLovedBy",
                "mostLovedBy_not",
                "mostLovedBy_contains",
                "mostLovedBy_contains_nocase",
                "mostLovedBy_not_contains",
                "mostLovedBy_not_contains_nocase",
                "mostLovedBy_",
                "_change_block",
                "and",
                "or"
            ]
            .iter()
            .map(ToString::to_string)
            .collect::<Vec<String>>()
        );

        let change_block_filter = user_filter_type
            .fields
            .iter()
            .find(move |p| match p.name.as_str() {
                "_change_block" => true,
                _ => false,
            })
            .expect("_change_block field is missing in User_filter");

        match &change_block_filter.value_type {
            Type::NamedType(name) => assert_eq!(name.as_str(), "BlockChangedFilter"),
            _ => panic!("_change_block field is not a named type"),
        }

        schema
            .get_named_type("BlockChangedFilter")
            .expect("BlockChangedFilter type is missing in derived API schema");
    }

    #[test]
    fn api_schema_contains_object_type_with_field_interface() {
        let input_schema = parse_schema(
            r#"
              interface Pet {
                  id: ID!
                  name: String!
              }

              type Dog implements Pet {
                id: ID!
                name: String!
              }

              type Cat implements Pet {
                id: ID!
                name: String!
                owner: User!
              }

              type User {
                  id: ID!
                  name: String!
                  pets: [Pet!]! @derivedFrom(field: "owner")
                  favoritePet: Pet!
              }
            "#,
        )
        .expect("Failed to parse input schema");
        let schema = api_schema(&input_schema).expect("Failed to derived API schema");

        let user_filter = schema
            .get_named_type("User_filter")
            .expect("User_filter type is missing in derived API schema");

        let user_filter_type = match user_filter {
            TypeDefinition::InputObject(t) => Some(t),
            _ => None,
        }
        .expect("User_filter type is not an input object");

        assert_eq!(
            user_filter_type
                .fields
                .iter()
                .map(|field| field.name.to_owned())
                .collect::<Vec<String>>(),
            [
                "id",
                "id_not",
                "id_gt",
                "id_lt",
                "id_gte",
                "id_lte",
                "id_in",
                "id_not_in",
                "name",
                "name_not",
                "name_gt",
                "name_lt",
                "name_gte",
                "name_lte",
                "name_in",
                "name_not_in",
                "name_contains",
                "name_contains_nocase",
                "name_not_contains",
                "name_not_contains_nocase",
                "name_starts_with",
                "name_starts_with_nocase",
                "name_not_starts_with",
                "name_not_starts_with_nocase",
                "name_ends_with",
                "name_ends_with_nocase",
                "name_not_ends_with",
                "name_not_ends_with_nocase",
                "pets_",
                "favoritePet",
                "favoritePet_not",
                "favoritePet_gt",
                "favoritePet_lt",
                "favoritePet_gte",
                "favoritePet_lte",
                "favoritePet_in",
                "favoritePet_not_in",
                "favoritePet_contains",
                "favoritePet_contains_nocase",
                "favoritePet_not_contains",
                "favoritePet_not_contains_nocase",
                "favoritePet_starts_with",
                "favoritePet_starts_with_nocase",
                "favoritePet_not_starts_with",
                "favoritePet_not_starts_with_nocase",
                "favoritePet_ends_with",
                "favoritePet_ends_with_nocase",
                "favoritePet_not_ends_with",
                "favoritePet_not_ends_with_nocase",
<<<<<<< HEAD
                "_change_block",
                "and",
                "or"
=======
                "favoritePet_",
                "_change_block"
>>>>>>> 7356e0b1
            ]
            .iter()
            .map(ToString::to_string)
            .collect::<Vec<String>>()
        );

        let change_block_filter = user_filter_type
            .fields
            .iter()
            .find(move |p| match p.name.as_str() {
                "_change_block" => true,
                _ => false,
            })
            .expect("_change_block field is missing in User_filter");

        match &change_block_filter.value_type {
            Type::NamedType(name) => assert_eq!(name.as_str(), "BlockChangedFilter"),
            _ => panic!("_change_block field is not a named type"),
        }

        schema
            .get_named_type("BlockChangedFilter")
            .expect("BlockChangedFilter type is missing in derived API schema");
    }

    #[test]
    fn api_schema_contains_object_fields_on_query_type() {
        let input_schema = parse_schema(
            "type User { id: ID!, name: String! } type UserProfile { id: ID!, title: String! }",
        )
        .expect("Failed to parse input schema");
        let schema = api_schema(&input_schema).expect("Failed to derive API schema");

        let query_type = schema
            .get_named_type("Query")
            .expect("Query type is missing in derived API schema");

        let user_singular_field = match query_type {
            TypeDefinition::Object(t) => ast::get_field(t, &"user".to_string()),
            _ => None,
        }
        .expect("\"user\" field is missing on Query type");

        assert_eq!(
            user_singular_field.field_type,
            Type::NamedType("User".to_string())
        );

        assert_eq!(
            user_singular_field
                .arguments
                .iter()
                .map(|input_value| input_value.name.to_owned())
                .collect::<Vec<String>>(),
            vec![
                "id".to_string(),
                "block".to_string(),
                "subgraphError".to_string()
            ],
        );

        let user_plural_field = match query_type {
            TypeDefinition::Object(t) => ast::get_field(t, &"users".to_string()),
            _ => None,
        }
        .expect("\"users\" field is missing on Query type");

        assert_eq!(
            user_plural_field.field_type,
            Type::NonNullType(Box::new(Type::ListType(Box::new(Type::NonNullType(
                Box::new(Type::NamedType("User".to_string()))
            )))))
        );

        assert_eq!(
            user_plural_field
                .arguments
                .iter()
                .map(|input_value| input_value.name.to_owned())
                .collect::<Vec<String>>(),
            [
                "skip",
                "first",
                "orderBy",
                "orderDirection",
                "where",
                "block",
                "subgraphError",
            ]
            .iter()
            .map(ToString::to_string)
            .collect::<Vec<String>>()
        );

        let user_profile_singular_field = match query_type {
            TypeDefinition::Object(t) => ast::get_field(t, &"userProfile".to_string()),
            _ => None,
        }
        .expect("\"userProfile\" field is missing on Query type");

        assert_eq!(
            user_profile_singular_field.field_type,
            Type::NamedType("UserProfile".to_string())
        );

        let user_profile_plural_field = match query_type {
            TypeDefinition::Object(t) => ast::get_field(t, &"userProfiles".to_string()),
            _ => None,
        }
        .expect("\"userProfiles\" field is missing on Query type");

        assert_eq!(
            user_profile_plural_field.field_type,
            Type::NonNullType(Box::new(Type::ListType(Box::new(Type::NonNullType(
                Box::new(Type::NamedType("UserProfile".to_string()))
            )))))
        );
    }

    #[test]
    fn api_schema_contains_interface_fields_on_query_type() {
        let input_schema = parse_schema(
            "
            interface Node { id: ID!, name: String! }
            type User implements Node { id: ID!, name: String!, email: String }
            ",
        )
        .expect("Failed to parse input schema");
        let schema = api_schema(&input_schema).expect("Failed to derived API schema");

        let query_type = schema
            .get_named_type("Query")
            .expect("Query type is missing in derived API schema");

        let singular_field = match query_type {
            TypeDefinition::Object(ref t) => ast::get_field(t, &"node".to_string()),
            _ => None,
        }
        .expect("\"node\" field is missing on Query type");

        assert_eq!(
            singular_field.field_type,
            Type::NamedType("Node".to_string())
        );

        assert_eq!(
            singular_field
                .arguments
                .iter()
                .map(|input_value| input_value.name.to_owned())
                .collect::<Vec<String>>(),
            vec![
                "id".to_string(),
                "block".to_string(),
                "subgraphError".to_string()
            ],
        );

        let plural_field = match query_type {
            TypeDefinition::Object(ref t) => ast::get_field(t, &"nodes".to_string()),
            _ => None,
        }
        .expect("\"nodes\" field is missing on Query type");

        assert_eq!(
            plural_field.field_type,
            Type::NonNullType(Box::new(Type::ListType(Box::new(Type::NonNullType(
                Box::new(Type::NamedType("Node".to_string()))
            )))))
        );

        assert_eq!(
            plural_field
                .arguments
                .iter()
                .map(|input_value| input_value.name.to_owned())
                .collect::<Vec<String>>(),
            [
                "skip",
                "first",
                "orderBy",
                "orderDirection",
                "where",
                "block",
                "subgraphError"
            ]
            .iter()
            .map(ToString::to_string)
            .collect::<Vec<String>>()
        );
    }

    #[test]
    fn api_schema_contains_fulltext_query_field_on_query_type() {
        const SCHEMA: &str = r#"
type _Schema_ @fulltext(
  name: "metadata"
  language: en
  algorithm: rank
  include: [
    {
      entity: "Gravatar",
      fields: [
        { name: "displayName"},
        { name: "imageUrl"},
      ]
    }
  ]
)
type Gravatar @entity {
  id: ID!
  owner: Bytes!
  displayName: String!
  imageUrl: String!
}
"#;
        let input_schema = parse_schema(SCHEMA).expect("Failed to parse input schema");
        let schema = api_schema(&input_schema).expect("Failed to derive API schema");

        let query_type = schema
            .get_named_type("Query")
            .expect("Query type is missing in derived API schema");

        let _metadata_field = match query_type {
            TypeDefinition::Object(t) => ast::get_field(t, &String::from("metadata")),
            _ => None,
        }
        .expect("\"metadata\" field is missing on Query type");
    }
}<|MERGE_RESOLUTION|>--- conflicted
+++ resolved
@@ -1188,14 +1188,10 @@
                 "favoritePet_ends_with_nocase",
                 "favoritePet_not_ends_with",
                 "favoritePet_not_ends_with_nocase",
-<<<<<<< HEAD
+                "favoritePet_",
                 "_change_block",
                 "and",
                 "or"
-=======
-                "favoritePet_",
-                "_change_block"
->>>>>>> 7356e0b1
             ]
             .iter()
             .map(ToString::to_string)
