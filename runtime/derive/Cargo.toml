--- conflicted
+++ resolved
@@ -7,12 +7,7 @@
 proc-macro = true
 
 [dependencies]
-<<<<<<< HEAD
-syn = { version = "1.0.98", features = ["full", "fold", "parsing"] }
+syn = { version = "1.0.98", features = ["full"] }
 quote = "1.0"
 proc-macro2 = "1.0.39"
-heck = "0.4"
-=======
-syn = { version = "1.0.98", features = ["full"] }
-quote = "1.0"
->>>>>>> 242c17fb
+heck = "0.4"