pub use host::RuntimeHostBuilder;
pub use host_exports::HostExports;
pub use mapping::{MappingContext, ValidModule};
#[cfg(debug_assertions)]
pub use module::TRAP_TIMEOUT;
pub use module::{ExperimentalFeatures, WasmInstance};

pub mod asc_abi;

mod host;
pub mod to_from;

/// Public interface of the crate, receives triggers to be processed.

/// Pre-processes modules and manages their threads. Serves as an interface from `host` to `module`.
pub mod mapping;

/// WASM module instance.
pub mod module;

/// Runtime-agnostic implementation of exports to WASM.
pub mod host_exports;

<<<<<<< HEAD
pub mod error;
=======
pub mod error;

mod gas_rules;

pub use host::RuntimeHostBuilder;
pub use host_exports::HostExports;
pub use mapping::{MappingContext, ValidModule};
pub use module::{ExperimentalFeatures, WasmInstance};

#[cfg(debug_assertions)]
pub use module::TRAP_TIMEOUT;
>>>>>>> 60d7467b
<|MERGE_RESOLUTION|>--- conflicted
+++ resolved
@@ -1,10 +1,3 @@
-pub use host::RuntimeHostBuilder;
-pub use host_exports::HostExports;
-pub use mapping::{MappingContext, ValidModule};
-#[cfg(debug_assertions)]
-pub use module::TRAP_TIMEOUT;
-pub use module::{ExperimentalFeatures, WasmInstance};
-
 pub mod asc_abi;
 
 mod host;
@@ -21,11 +14,7 @@
 /// Runtime-agnostic implementation of exports to WASM.
 pub mod host_exports;
 
-<<<<<<< HEAD
 pub mod error;
-=======
-pub mod error;
-
 mod gas_rules;
 
 pub use host::RuntimeHostBuilder;
@@ -34,5 +23,4 @@
 pub use module::{ExperimentalFeatures, WasmInstance};
 
 #[cfg(debug_assertions)]
-pub use module::TRAP_TIMEOUT;
->>>>>>> 60d7467b
+pub use module::TRAP_TIMEOUT;