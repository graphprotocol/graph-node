--- conflicted
+++ resolved
@@ -170,15 +170,12 @@
   decisions. Set to `true` to turn simulation on, defaults to `false`
 - `GRAPH_STORE_CONNECTION_TIMEOUT`: How long to wait to connect to a
   database before assuming the database is down in ms. Defaults to 5000ms.
-<<<<<<< HEAD
 - `EXPERIMENTAL_SUBGRAPH_VERSION_SWITCHING_MODE`: default is `instant`, set 
   to `synced` to only switch a named subgraph to a new deployment once it 
   has synced, making the new deployment the "Pending" version.
-=======
 - `GRAPH_REMOVE_UNUSED_INTERVAL`: How long to wait before removing an
   unused deployment. The system periodically checks and marks deployments
   that are not used by any subgraphs any longer. Once a deployment has been
   identified as unused, `graph-node` will wait at least this long before
   actually deleting the data (value is in minutes, defaults to 360, i.e. 6
-  hours)
->>>>>>> 1b7e7b08
+  hours)