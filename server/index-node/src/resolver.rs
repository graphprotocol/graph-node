--- conflicted
+++ resolved
@@ -97,13 +97,8 @@
             .expect("Valid blockNumber required")
             .try_into()
             .unwrap();
-<<<<<<< HEAD
-        // TODO(Tendermint): check this type
-        let block_hash: H256 = argument_values
-=======
 
         let block_hash = field
->>>>>>> 399ee444
             .get_required::<H256>("blockHash")
             .expect("Valid blockHash required")
             .try_into()
