use anyhow::{anyhow, Error};
use std::collections::{BTreeMap, HashMap};
use std::str::FromStr;

use crate::prelude::{q, BigInt, Entity};
use web3::types::{H160, H256};

pub trait TryFromValue: Sized {
    fn try_from_value(value: &q::Value) -> Result<Self, Error>;
}

impl TryFromValue for q::Value {
    fn try_from_value(value: &q::Value) -> Result<Self, Error> {
        Ok(value.clone())
    }
}

impl TryFromValue for bool {
    fn try_from_value(value: &q::Value) -> Result<Self, Error> {
        match value {
            q::Value::Boolean(b) => Ok(*b),
            _ => Err(anyhow!("Cannot parse value into a boolean: {:?}", value)),
        }
    }
}

impl TryFromValue for String {
    fn try_from_value(value: &q::Value) -> Result<Self, Error> {
        match value {
            q::Value::String(s) => Ok(s.clone()),
            q::Value::Enum(s) => Ok(s.clone()),
            _ => Err(anyhow!("Cannot parse value into a string: {:?}", value)),
        }
    }
}

impl TryFromValue for u64 {
    fn try_from_value(value: &q::Value) -> Result<Self, Error> {
        match value {
            q::Value::Int(n) => n
                .as_i64()
                .map(|n| n as u64)
                .ok_or_else(|| anyhow!("Cannot parse value into an integer/u64: {:?}", n)),

            // `BigInt`s are represented as `String`s.
            q::Value::String(s) => u64::from_str(s).map_err(Into::into),
            _ => Err(anyhow!(
                "Cannot parse value into an integer/u64: {:?}",
                value
            )),
        }
    }
}

impl TryFromValue for H160 {
    fn try_from_value(value: &q::Value) -> Result<Self, Error> {
        match value {
            q::Value::String(s) => {
                // `H160::from_str` takes a hex string with no leading `0x`.
                let string = s.trim_start_matches("0x");
                H160::from_str(string).map_err(|e| {
                    anyhow!("Cannot parse Address/H160 value from string `{}`: {}", s, e)
                })
            }
            _ => Err(anyhow!(
                "Cannot parse value into an Address/H160: {:?}",
                value
            )),
        }
    }
}

impl TryFromValue for H256 {
    fn try_from_value(value: &q::Value) -> Result<Self, Error> {
        match value {
            q::Value::String(s) => {
                // `H256::from_str` takes a hex string with no leading `0x`.
                let string = s.trim_start_matches("0x");
                H256::from_str(string)
                    .map_err(|e| anyhow!("Cannot parse H256 value from string `{}`: {}", s, e))
            }
            _ => Err(anyhow!("Cannot parse value into an H256: {:?}", value)),
        }
    }
}

impl TryFromValue for BigInt {
    fn try_from_value(value: &q::Value) -> Result<Self, Error> {
        match value {
            q::Value::String(s) => BigInt::from_str(s)
                .map_err(|e| anyhow!("Cannot parse BigInt value from string `{}`: {}", s, e)),
            _ => Err(anyhow!("Cannot parse value into an BigInt: {:?}", value)),
        }
    }
}

impl<T> TryFromValue for Vec<T>
where
    T: TryFromValue,
{
    fn try_from_value(value: &q::Value) -> Result<Self, Error> {
        match value {
            q::Value::List(values) => values.into_iter().try_fold(vec![], |mut values, value| {
                values.push(T::try_from_value(value)?);
                Ok(values)
            }),
            _ => Err(anyhow!("Cannot parse value into a vector: {:?}", value)),
        }
    }
}

/// Assumes the entity is stored as a JSON string.
impl TryFromValue for Entity {
    fn try_from_value(value: &q::Value) -> Result<Self, Error> {
        match value {
            q::Value::String(s) => serde_json::from_str(s).map_err(Into::into),
            _ => Err(anyhow!(
                "Cannot parse entity, value is not a string: {:?}",
                value
            )),
        }
    }
}

pub trait ValueMap {
    fn get_required<T: TryFromValue>(&self, key: &str) -> Result<T, Error>;
    fn get_optional<T: TryFromValue>(&self, key: &str) -> Result<Option<T>, Error>;
}

impl ValueMap for q::Value {
    fn get_required<T: TryFromValue>(&self, key: &str) -> Result<T, Error> {
        match self {
            q::Value::Object(map) => map.get_required(key),
            _ => Err(anyhow!("value is not a map: {:?}", self)),
        }
    }

    fn get_optional<T>(&self, key: &str) -> Result<Option<T>, Error>
    where
        T: TryFromValue,
    {
        match self {
            q::Value::Object(map) => map.get_optional(key),
            _ => Err(anyhow!("value is not a map: {:?}", self)),
        }
    }
}

impl ValueMap for &BTreeMap<String, q::Value> {
    fn get_required<T>(&self, key: &str) -> Result<T, Error>
    where
        T: TryFromValue,
    {
        self.get(key)
            .ok_or_else(|| anyhow!("Required field `{}` not set", key))
            .and_then(|value| T::try_from_value(value).map_err(|e| e.into()))
    }

    fn get_optional<T>(&self, key: &str) -> Result<Option<T>, Error>
    where
        T: TryFromValue,
    {
        self.get(key).map_or(Ok(None), |value| match value {
            q::Value::Null => Ok(None),
            _ => T::try_from_value(value).map(Some).map_err(Into::into),
        })
    }
}

impl ValueMap for &HashMap<&str, q::Value> {
    fn get_required<T>(&self, key: &str) -> Result<T, Error>
    where
        T: TryFromValue,
    {
        self.get(key)
            .ok_or_else(|| anyhow!("Required field `{}` not set", key))
            .and_then(|value| T::try_from_value(value).map_err(|e| e.into()))
    }

    fn get_optional<T>(&self, key: &str) -> Result<Option<T>, Error>
    where
        T: TryFromValue,
    {
<<<<<<< HEAD
        self.get(key).map_or(Ok(None), |value| match value {
            q::Value::Null => Ok(None),
            _ => T::try_from_value(value).map(Some).map_err(Into::into),
        })
=======
        self.get(&String::from(key))
            .map_or(Ok(None), |value| match value {
                q::Value::Null => Ok(None),
                _ => T::try_from_value(value).map(Some).map_err(Into::into),
            })
>>>>>>> e6ee32cb
    }
}

pub trait ValueList {
    fn get_values<T>(&self) -> Result<Vec<T>, Error>
    where
        T: TryFromValue;
}

impl ValueList for q::Value {
    fn get_values<T>(&self) -> Result<Vec<T>, Error>
    where
        T: TryFromValue,
    {
        match self {
            q::Value::List(values) => values.get_values(),
            _ => Err(anyhow!("value is not a list: {:?}", self)),
        }
    }
}

impl ValueList for Vec<q::Value> {
    fn get_values<T>(&self) -> Result<Vec<T>, Error>
    where
        T: TryFromValue,
    {
        self.iter().try_fold(vec![], |mut acc, value| {
            acc.push(T::try_from_value(value)?);
            Ok(acc)
        })
    }
}<|MERGE_RESOLUTION|>--- conflicted
+++ resolved
@@ -181,18 +181,10 @@
     where
         T: TryFromValue,
     {
-<<<<<<< HEAD
         self.get(key).map_or(Ok(None), |value| match value {
             q::Value::Null => Ok(None),
             _ => T::try_from_value(value).map(Some).map_err(Into::into),
         })
-=======
-        self.get(&String::from(key))
-            .map_or(Ok(None), |value| match value {
-                q::Value::Null => Ok(None),
-                _ => T::try_from_value(value).map(Some).map_err(Into::into),
-            })
->>>>>>> e6ee32cb
     }
 }
 
