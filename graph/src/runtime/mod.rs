//! Facilities for creating and reading objects on the memory of an AssemblyScript (Asc) WASM
//! module. Objects are passed through the `asc_new` and `asc_get` methods of an `AscHeap`
//! implementation. These methods take types that implement `To`/`FromAscObj` and are therefore
//! convertible to/from an `AscType`.

pub mod gas;

mod asc_heap;
mod asc_ptr;

<<<<<<< HEAD
pub use asc_heap::{
    asc_get, asc_new, asc_new_or_missing, asc_new_or_null, try_asc_get, AscHeap, FromAscObj,
    ToAscObj, TryFromAscObj,
};
=======
pub use asc_heap::{asc_get, asc_new, AscHeap, FromAscObj, ToAscObj};
>>>>>>> 5a466dd6
pub use asc_ptr::AscPtr;

use anyhow::Error;
use semver::Version;
use std::convert::TryInto;
use std::fmt;
use std::mem::size_of;

use self::gas::GasCounter;

/// Marker trait for AssemblyScript types that the id should
/// be in the header.
pub trait AscIndexId {
    /// Constant string with the name of the type in AssemblyScript.
    /// This is used to get the identifier for the type in memory layout.
    /// Info about memory layout:
    /// https://www.assemblyscript.org/memory.html#common-header-layout.
    /// Info about identifier (`idof<T>`):
    /// https://www.assemblyscript.org/garbage-collection.html#runtime-interface
    const INDEX_ASC_TYPE_ID: IndexForAscTypeId;
}

/// A type that has a direct correspondence to an Asc type.
///
/// This can be derived for structs that are `#[repr(C)]`, contain no padding
/// and whose fields are all `AscValue`. Enums can derive if they are `#[repr(u32)]`.
///
/// Special classes like `ArrayBuffer` use custom impls.
///
/// See https://github.com/graphprotocol/graph-node/issues/607 for more considerations.
pub trait AscType: Sized {
    /// Transform the Rust representation of this instance into an sequence of
    /// bytes that is precisely the memory layout of a corresponding Asc instance.
    fn to_asc_bytes(&self) -> Result<Vec<u8>, DeterministicHostError>;

    /// The Rust representation of an Asc object as layed out in Asc memory.
    fn from_asc_bytes(
        asc_obj: &[u8],
        api_version: &Version,
    ) -> Result<Self, DeterministicHostError>;

    fn content_len(&self, asc_bytes: &[u8]) -> usize {
        asc_bytes.len()
    }

    /// Size of the corresponding Asc instance in bytes.
    /// Only used for version <= 0.0.3.
    fn asc_size<H: AscHeap + ?Sized>(
        _ptr: AscPtr<Self>,
        _heap: &H,
        _gas: &GasCounter,
    ) -> Result<u32, DeterministicHostError> {
        Ok(std::mem::size_of::<Self>() as u32)
    }
}

// Only implemented because of structs that derive AscType and
// contain fields that are PhantomData.
impl<T> AscType for std::marker::PhantomData<T> {
    fn to_asc_bytes(&self) -> Result<Vec<u8>, DeterministicHostError> {
        Ok(vec![])
    }

    fn from_asc_bytes(
        asc_obj: &[u8],
        _api_version: &Version,
    ) -> Result<Self, DeterministicHostError> {
        assert!(asc_obj.is_empty());

        Ok(Self)
    }
}

/// An Asc primitive or an `AscPtr` into the Asc heap. A type marked as
/// `AscValue` must have the same byte representation in Rust and Asc, including
/// same size, and size must be equal to alignment.
pub trait AscValue: AscType + Copy + Default {}

impl AscType for bool {
    fn to_asc_bytes(&self) -> Result<Vec<u8>, DeterministicHostError> {
        Ok(vec![*self as u8])
    }

    fn from_asc_bytes(
        asc_obj: &[u8],
        _api_version: &Version,
    ) -> Result<Self, DeterministicHostError> {
        if asc_obj.len() != 1 {
            Err(DeterministicHostError::from(anyhow::anyhow!(
                "Incorrect size for bool. Expected 1, got {},",
                asc_obj.len()
            )))
        } else {
            Ok(asc_obj[0] != 0)
        }
    }
}

impl AscValue for bool {}
impl<T> AscValue for AscPtr<T> {}

macro_rules! impl_asc_type {
    ($($T:ty),*) => {
        $(
            impl AscType for $T {
                fn to_asc_bytes(&self) -> Result<Vec<u8>, DeterministicHostError> {
                    Ok(self.to_le_bytes().to_vec())
                }

                fn from_asc_bytes(asc_obj: &[u8], _api_version: &Version) -> Result<Self, DeterministicHostError> {
                    let bytes = asc_obj.try_into().map_err(|_| {
                        DeterministicHostError::from(anyhow::anyhow!(
                            "Incorrect size for {}. Expected {}, got {},",
                            stringify!($T),
                            size_of::<Self>(),
                            asc_obj.len()
                        ))
                    })?;

                    Ok(Self::from_le_bytes(bytes))
                }
            }

            impl AscValue for $T {}
        )*
    };
}

impl_asc_type!(u8, u16, u32, u64, i8, i32, i64, f32, f64);

/// Contains type IDs and their discriminants for every blockchain supported by Graph-Node.
///
/// Each variant corresponds to the unique ID of an AssemblyScript concrete class used in the
/// [`runtime`].
///
/// # Rules for updating this enum
///
/// 1 .The discriminants must have the same value as their counterparts in `TypeId` enum from
///    graph-ts' `global` module. If not, the runtime will fail to determine the correct class
///    during allocation.
/// 2. Each supported blockchain has a reserved space of 1,000 contiguous variants.
/// 3. Once defined, items and their discriminants cannot be changed, as this would break running
///    subgraphs compiled in previous versions of this representation.
#[repr(u32)]
#[derive(Copy, Clone, Debug)]
pub enum IndexForAscTypeId {
    // Ethereum type IDs
    String = 0,
    ArrayBuffer = 1,
    Int8Array = 2,
    Int16Array = 3,
    Int32Array = 4,
    Int64Array = 5,
    Uint8Array = 6,
    Uint16Array = 7,
    Uint32Array = 8,
    Uint64Array = 9,
    Float32Array = 10,
    Float64Array = 11,
    BigDecimal = 12,
    ArrayBool = 13,
    ArrayUint8Array = 14,
    ArrayEthereumValue = 15,
    ArrayStoreValue = 16,
    ArrayJsonValue = 17,
    ArrayString = 18,
    ArrayEventParam = 19,
    ArrayTypedMapEntryStringJsonValue = 20,
    ArrayTypedMapEntryStringStoreValue = 21,
    SmartContractCall = 22,
    EventParam = 23,
    EthereumTransaction = 24,
    EthereumBlock = 25,
    EthereumCall = 26,
    WrappedTypedMapStringJsonValue = 27,
    WrappedBool = 28,
    WrappedJsonValue = 29,
    EthereumValue = 30,
    StoreValue = 31,
    JsonValue = 32,
    EthereumEvent = 33,
    TypedMapEntryStringStoreValue = 34,
    TypedMapEntryStringJsonValue = 35,
    TypedMapStringStoreValue = 36,
    TypedMapStringJsonValue = 37,
    TypedMapStringTypedMapStringJsonValue = 38,
    ResultTypedMapStringJsonValueBool = 39,
    ResultJsonValueBool = 40,
    ArrayU8 = 41,
    ArrayU16 = 42,
    ArrayU32 = 43,
    ArrayU64 = 44,
    ArrayI8 = 45,
    ArrayI16 = 46,
    ArrayI32 = 47,
    ArrayI64 = 48,
    ArrayF32 = 49,
    ArrayF64 = 50,
    ArrayBigDecimal = 51,

    // Near Type IDs
    NearArrayDataReceiver = 52,
    NearArrayCryptoHash = 53,
    NearArrayActionEnum = 54,
    NearArrayMerklePathItem = 55,
    NearArrayValidatorStake = 56,
    NearArraySlashedValidator = 57,
    NearArraySignature = 58,
    NearArrayChunkHeader = 59,
    NearAccessKeyPermissionEnum = 60,
    NearActionEnum = 61,
    NearDirectionEnum = 62,
    NearPublicKey = 63,
    NearSignature = 64,
    NearFunctionCallPermission = 65,
    NearFullAccessPermission = 66,
    NearAccessKey = 67,
    NearDataReceiver = 68,
    NearCreateAccountAction = 69,
    NearDeployContractAction = 70,
    NearFunctionCallAction = 71,
    NearTransferAction = 72,
    NearStakeAction = 73,
    NearAddKeyAction = 74,
    NearDeleteKeyAction = 75,
    NearDeleteAccountAction = 76,
    NearActionReceipt = 77,
    NearSuccessStatusEnum = 78,
    NearMerklePathItem = 79,
    NearExecutionOutcome = 80,
    NearSlashedValidator = 81,
    NearBlockHeader = 82,
    NearValidatorStake = 83,
    NearChunkHeader = 84,
    NearBlock = 85,
    NearReceiptWithOutcome = 86,
    // Reserved discriminant space for more Near type IDs: [87, 999]:
    // Continue to add more Near type IDs here.
    // e.g.:
    // NextNearType = 87,
    // AnotherNearType = 88,
    // ...
    // LastNearType = 999,

    // Reserved discriminant space for more Ethereum type IDs: [1000, 1499]
    TransactionReceipt = 1000,
    Log = 1001,
    ArrayH256 = 1002,
    ArrayLog = 1003,
    // Continue to add more Ethereum type IDs here.
    // e.g.:
    // NextEthereumType = 1004,
    // AnotherEthereumType = 1005,
    // ...
    // LastEthereumType = 1499,

    // Reserved discriminant space for Cosmos type IDs: [1,500, 2,499]
    CosmosAny = 1500,
    CosmosAnyArray = 1501,
    CosmosBytesArray = 1502,
    CosmosCoinArray = 1503,
    CosmosCommitSigArray = 1504,
    CosmosEventArray = 1505,
    CosmosEventAttributeArray = 1506,
    CosmosEvidenceArray = 1507,
    CosmosModeInfoArray = 1508,
    CosmosSignerInfoArray = 1509,
    CosmosTxResultArray = 1510,
    CosmosValidatorArray = 1511,
    CosmosValidatorUpdateArray = 1512,
    CosmosAuthInfo = 1513,
    CosmosBlock = 1514,
    CosmosBlockId = 1515,
    CosmosBlockIdFlagEnum = 1516,
    CosmosBlockParams = 1517,
    CosmosCoin = 1518,
    CosmosCommit = 1519,
    CosmosCommitSig = 1520,
    CosmosCompactBitArray = 1521,
    CosmosConsensus = 1522,
    CosmosConsensusParams = 1523,
    CosmosDuplicateVoteEvidence = 1524,
    CosmosDuration = 1525,
    CosmosEvent = 1526,
    CosmosEventAttribute = 1527,
    CosmosEventData = 1528,
    CosmosEventVote = 1529,
    CosmosEvidence = 1530,
    CosmosEvidenceList = 1531,
    CosmosEvidenceParams = 1532,
    CosmosFee = 1533,
    CosmosHeader = 1534,
    CosmosHeaderOnlyBlock = 1535,
    CosmosLightBlock = 1536,
    CosmosLightClientAttackEvidence = 1537,
    CosmosModeInfo = 1538,
    CosmosModeInfoMulti = 1539,
    CosmosModeInfoSingle = 1540,
    CosmosPartSetHeader = 1541,
    CosmosPublicKey = 1542,
    CosmosResponseBeginBlock = 1543,
    CosmosResponseDeliverTx = 1544,
    CosmosResponseEndBlock = 1545,
    CosmosSignModeEnum = 1546,
    CosmosSignedHeader = 1547,
    CosmosSignedMsgTypeEnum = 1548,
    CosmosSignerInfo = 1549,
    CosmosTimestamp = 1550,
    CosmosTip = 1551,
    CosmosTransactionData = 1552,
    CosmosTx = 1553,
    CosmosTxBody = 1554,
    CosmosTxResult = 1555,
    CosmosValidator = 1556,
    CosmosValidatorParams = 1557,
    CosmosValidatorSet = 1558,
    CosmosValidatorSetUpdates = 1559,
    CosmosValidatorUpdate = 1560,
    CosmosVersionParams = 1561,

    // Continue to add more Cosmos type IDs here.
    // e.g.:
    // NextCosmosType = 1598,
    // AnotherCosmosType = 1599,
    // ...
    // LastCosmosType = 2499,

    // Arweave types
    ArweaveBlock = 2500,
    ArweaveProofOfAccess = 2501,
    ArweaveTag = 2502,
    ArweaveTagArray = 2503,
    ArweaveTransaction = 2504,
    ArweaveTransactionArray = 2505,
    ArweaveTransactionWithBlockPtr = 2506,
    // Continue to add more Arweave type IDs here.
    // e.g.:
    // NextArweaveType = 2507,
    // AnotherArweaveType = 2508,
    // ...
    // LastArweaveType = 3499,

    // Reserved discriminant space for a future blockchain type IDs: [3,500, 4,499]
    //
    // Generated with the following shell script:
    //
    // ```
    // grep -Po "(?<=IndexForAscTypeId::)IDENDIFIER_PREFIX.*\b" SRC_FILE | sort |uniq | awk 'BEGIN{count=2500} {sub("$", " = "count",", $1); count++} 1'
    // ```
    //
    // INSTRUCTIONS:
    // 1. Replace the IDENTIFIER_PREFIX and the SRC_FILE placeholders according to the blockchain
    //    name and implementation before running this script.
    // 2. Replace `3500` part with the first number of that blockchain's reserved discriminant space.
    // 3. Insert the output right before the end of this block.
}

impl ToAscObj<u32> for IndexForAscTypeId {
    fn to_asc_obj<H: AscHeap + ?Sized>(
        &self,
        _heap: &mut H,
        _gas: &GasCounter,
    ) -> Result<u32, DeterministicHostError> {
        Ok(*self as u32)
    }
}

#[derive(Debug)]
pub enum DeterministicHostError {
    Gas(Error),
    Other(Error),
}

impl DeterministicHostError {
    pub fn gas(e: Error) -> Self {
        DeterministicHostError::Gas(e)
    }

    pub fn inner(self) -> Error {
        match self {
            DeterministicHostError::Gas(e) | DeterministicHostError::Other(e) => e,
        }
    }
}

impl fmt::Display for DeterministicHostError {
    fn fmt(&self, f: &mut fmt::Formatter<'_>) -> fmt::Result {
        match self {
            DeterministicHostError::Gas(e) | DeterministicHostError::Other(e) => e.fmt(f),
        }
    }
}

impl From<Error> for DeterministicHostError {
    fn from(e: Error) -> DeterministicHostError {
        DeterministicHostError::Other(e)
    }
}

impl std::error::Error for DeterministicHostError {}

#[derive(thiserror::Error, Debug)]
pub enum HostExportError {
    #[error("{0:#}")]
    Unknown(anyhow::Error),

    #[error("{0:#}")]
    PossibleReorg(anyhow::Error),

    #[error("{0:#}")]
    Deterministic(anyhow::Error),
}

impl From<anyhow::Error> for HostExportError {
    fn from(e: anyhow::Error) -> Self {
        HostExportError::Unknown(e)
    }
}

impl From<DeterministicHostError> for HostExportError {
    fn from(value: DeterministicHostError) -> Self {
        match value {
            // Until we are confident on the gas numbers, gas errors are not deterministic
            DeterministicHostError::Gas(e) => HostExportError::Unknown(e),
            DeterministicHostError::Other(e) => HostExportError::Deterministic(e),
        }
    }
}

pub const HEADER_SIZE: usize = 20;

pub fn padding_to_16(content_length: usize) -> usize {
    (16 - (HEADER_SIZE + content_length) % 16) % 16
}<|MERGE_RESOLUTION|>--- conflicted
+++ resolved
@@ -8,14 +8,9 @@
 mod asc_heap;
 mod asc_ptr;
 
-<<<<<<< HEAD
 pub use asc_heap::{
-    asc_get, asc_new, asc_new_or_missing, asc_new_or_null, try_asc_get, AscHeap, FromAscObj,
-    ToAscObj, TryFromAscObj,
+    asc_get, asc_new, asc_new_or_missing, asc_new_or_null, AscHeap, FromAscObj, ToAscObj,
 };
-=======
-pub use asc_heap::{asc_get, asc_new, AscHeap, FromAscObj, ToAscObj};
->>>>>>> 5a466dd6
 pub use asc_ptr::AscPtr;
 
 use anyhow::Error;
