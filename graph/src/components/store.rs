--- conflicted
+++ resolved
@@ -924,19 +924,18 @@
     }
 }
 
-<<<<<<< HEAD
 /// Subgraph forking is the process of lazily fetching entities
 /// from another subgraph's store (usually a remote one).
 pub trait SubgraphFork: Send + Sync + 'static {
     fn fetch(&self, entity_type: String, id: String) -> Result<Option<Entity>, StoreError>;
-=======
+}
+
 /// A special trait to handle looking up ENS names from special rainbow
 /// tables that need to be manually loaded into the system
 pub trait EnsLookup: Send + Sync + 'static {
     /// Find the reverse of keccak256 for `hash` through looking it up in the
     /// rainbow table.
     fn find_name(&self, hash: &str) -> Result<Option<String>, StoreError>;
->>>>>>> 399ee444
 }
 
 /// Common trait for store implementations.
@@ -1146,180 +1145,6 @@
 // connection checkouts
 pub type PoolWaitStats = Arc<RwLock<MovingStats>>;
 
-<<<<<<< HEAD
-// The store trait must be implemented manually because mockall does not support async_trait, nor borrowing from arguments.
-#[async_trait]
-impl SubgraphStore for MockStore {
-    fn find_ens_name(&self, _hash: &str) -> Result<Option<String>, StoreError> {
-        unimplemented!()
-    }
-
-    fn create_subgraph_deployment(
-        &self,
-        _: SubgraphName,
-        _: &Schema,
-        _: SubgraphDeploymentEntity,
-        _: NodeId,
-        _: String,
-        _: SubgraphVersionSwitchingMode,
-    ) -> Result<DeploymentLocator, StoreError> {
-        unimplemented!()
-    }
-
-    fn create_subgraph(&self, _: SubgraphName) -> Result<String, StoreError> {
-        unimplemented!()
-    }
-
-    fn remove_subgraph(&self, _: SubgraphName) -> Result<(), StoreError> {
-        unimplemented!()
-    }
-
-    fn reassign_subgraph(&self, _: &DeploymentLocator, _: &NodeId) -> Result<(), StoreError> {
-        unimplemented!()
-    }
-
-    fn assigned_node(&self, _: &DeploymentLocator) -> Result<Option<NodeId>, StoreError> {
-        unimplemented!()
-    }
-
-    fn assignments(&self, _: &NodeId) -> Result<Vec<DeploymentLocator>, StoreError> {
-        unimplemented!()
-    }
-
-    fn subgraph_exists(&self, _: &SubgraphName) -> Result<bool, StoreError> {
-        unimplemented!()
-    }
-
-    fn input_schema(&self, _: &DeploymentHash) -> Result<Arc<Schema>, StoreError> {
-        unimplemented!()
-    }
-
-    fn api_schema(&self, _: &DeploymentHash) -> Result<Arc<ApiSchema>, StoreError> {
-        unimplemented!()
-    }
-
-    fn debug_fork(
-        &self,
-        _: &DeploymentHash,
-        _: Logger,
-    ) -> Result<Option<Arc<dyn SubgraphFork>>, StoreError> {
-        unimplemented!()
-    }
-
-    async fn writable(
-        self: Arc<Self>,
-        _: Logger,
-        _: DeploymentId,
-    ) -> Result<Arc<dyn WritableStore>, StoreError> {
-        Ok(Arc::new(MockStore::new()))
-    }
-
-    fn is_deployed(&self, _: &DeploymentHash) -> Result<bool, StoreError> {
-        unimplemented!()
-    }
-
-    fn least_block_ptr(&self, _: &DeploymentHash) -> Result<Option<BlockPtr>, StoreError> {
-        unimplemented!()
-    }
-
-    fn writable_for_network_indexer(
-        &self,
-        _: Logger,
-        _: &DeploymentHash,
-    ) -> Result<Arc<dyn WritableStore>, StoreError> {
-        unimplemented!()
-    }
-
-    fn locators(&self, _: &str) -> Result<Vec<DeploymentLocator>, StoreError> {
-        unimplemented!()
-    }
-}
-
-// The store trait must be implemented manually because mockall does not support async_trait, nor borrowing from arguments.
-#[async_trait]
-impl WritableStore for MockStore {
-    fn block_ptr(&self) -> Result<Option<BlockPtr>, StoreError> {
-        unimplemented!()
-    }
-
-    fn block_cursor(&self) -> Result<Option<String>, StoreError> {
-        unimplemented!()
-    }
-
-    fn start_subgraph_deployment(&self, _: &Logger) -> Result<(), StoreError> {
-        unimplemented!()
-    }
-
-    fn revert_block_operations(&self, _: BlockPtr) -> Result<(), StoreError> {
-        unimplemented!()
-    }
-
-    fn unfail_deterministic_error(&self, _: &BlockPtr, _: &BlockPtr) -> Result<(), StoreError> {
-        unimplemented!()
-    }
-
-    fn unfail_non_deterministic_error(&self, _: &BlockPtr) -> Result<(), StoreError> {
-        unimplemented!()
-    }
-
-    async fn fail_subgraph(&self, _: SubgraphError) -> Result<(), StoreError> {
-        unimplemented!()
-    }
-
-    async fn supports_proof_of_indexing(&self) -> Result<bool, StoreError> {
-        unimplemented!()
-    }
-
-    fn get(&self, _: &EntityKey) -> Result<Option<Entity>, StoreError> {
-        unimplemented!()
-    }
-
-    fn transact_block_operations(
-        &self,
-        _: BlockPtr,
-        _: Option<String>,
-        _: Vec<EntityModification>,
-        _: StopwatchMetrics,
-        _: Vec<StoredDynamicDataSource>,
-        _: Vec<SubgraphError>,
-    ) -> Result<(), StoreError> {
-        unimplemented!()
-    }
-
-    fn get_many(
-        &self,
-        ids_for_type: BTreeMap<&EntityType, Vec<&str>>,
-    ) -> Result<BTreeMap<EntityType, Vec<Entity>>, StoreError> {
-        self.get_many_mock(ids_for_type)
-    }
-
-    async fn is_deployment_synced(&self) -> Result<bool, StoreError> {
-        unimplemented!()
-    }
-
-    fn unassign_subgraph(&self) -> Result<(), StoreError> {
-        unimplemented!()
-    }
-
-    async fn load_dynamic_data_sources(&self) -> Result<Vec<StoredDynamicDataSource>, StoreError> {
-        unimplemented!()
-    }
-
-    fn deployment_synced(&self) -> Result<(), StoreError> {
-        unimplemented!()
-    }
-
-    fn shard(&self) -> &str {
-        unimplemented!()
-    }
-
-    async fn health(&self, _: &DeploymentHash) -> Result<SubgraphHealth, StoreError> {
-        unimplemented!()
-    }
-}
-
-=======
->>>>>>> 399ee444
 pub trait BlockStore: Send + Sync + 'static {
     type ChainStore: ChainStore;
 
