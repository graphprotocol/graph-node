<<<<<<< HEAD
// Portions copyright (2023) Vulcanize, Inc.

=======
use anyhow::Error;
use async_trait::async_trait;
>>>>>>> 7fd43cd1
use web3::types::{Address, H256};

use super::*;
use crate::blockchain::block_stream::FirehoseCursor;
use crate::blockchain::BlockTime;
use crate::components::metrics::stopwatch::StopwatchMetrics;
use crate::components::server::index_node::VersionInfo;
use crate::components::subgraph::SubgraphVersionSwitchingMode;
use crate::components::transaction_receipt;
use crate::components::versions::ApiVersion;
use crate::data::query::Trace;
use crate::data::store::QueryObject;
use crate::data::subgraph::{status, DeploymentFeatures};
use crate::data::{query::QueryTarget, subgraph::schema::*};
use crate::prelude::{DeploymentState, NodeId, QueryExecutionError, SubgraphName};
use crate::schema::{ApiSchema, InputSchema};

pub trait SubscriptionManager: Send + Sync + 'static {
    /// Subscribe to changes for specific subgraphs and entities.
    ///
    /// Returns a stream of store events that match the input arguments.
    fn subscribe(&self, entities: BTreeSet<SubscriptionFilter>) -> StoreEventStreamBox;

    /// If the payload is not required, use for a more efficient subscription mechanism backed by a watcher.
    fn subscribe_no_payload(&self, entities: BTreeSet<SubscriptionFilter>) -> UnitStream;
}

/// Subgraph forking is the process of lazily fetching entities
/// from another subgraph's store (usually a remote one).
pub trait SubgraphFork: Send + Sync + 'static {
    fn fetch(&self, entity_type: String, id: String) -> Result<Option<Entity>, StoreError>;
}

/// A special trait to handle looking up ENS names from special rainbow
/// tables that need to be manually loaded into the system
pub trait EnsLookup: Send + Sync + 'static {
    /// Find the reverse of keccak256 for `hash` through looking it up in the
    /// rainbow table.
    fn find_name(&self, hash: &str) -> Result<Option<String>, StoreError>;
    // Check if the rainbow table is filled.
    fn is_table_empty(&self) -> Result<bool, StoreError>;
}

/// An entry point for all operations that require access to the node's storage
/// layer. It provides access to a [`BlockStore`] and a [`SubgraphStore`].
pub trait Store: Clone + StatusStore + Send + Sync + 'static {
    /// The [`BlockStore`] implementor used by this [`Store`].
    type BlockStore: BlockStore;

    /// The [`SubgraphStore`] implementor used by this [`Store`].
    type SubgraphStore: SubgraphStore;

    fn block_store(&self) -> Arc<Self::BlockStore>;

    fn subgraph_store(&self) -> Arc<Self::SubgraphStore>;
}

/// Common trait for store implementations.
#[async_trait]
pub trait SubgraphStore: Send + Sync + 'static {
    fn ens_lookup(&self) -> Arc<dyn EnsLookup>;

    /// Check if the store is accepting queries for the specified subgraph.
    /// May return true even if the specified subgraph is not currently assigned to an indexing
    /// node, as the store will still accept queries.
    fn is_deployed(&self, id: &DeploymentHash) -> Result<bool, StoreError>;

    async fn subgraph_features(
        &self,
        deployment: &DeploymentHash,
    ) -> Result<Option<DeploymentFeatures>, StoreError>;

    /// Create a new deployment for the subgraph `name`. If the deployment
    /// already exists (as identified by the `schema.id`), reuse that, otherwise
    /// create a new deployment, and point the current or pending version of
    /// `name` at it, depending on the `mode`
    fn create_subgraph_deployment(
        &self,
        name: SubgraphName,
        schema: &InputSchema,
        deployment: DeploymentCreate,
        node_id: NodeId,
        network: String,
        mode: SubgraphVersionSwitchingMode,
    ) -> Result<DeploymentLocator, StoreError>;

    /// Create a subgraph_feature record in the database
    fn create_subgraph_features(&self, features: DeploymentFeatures) -> Result<(), StoreError>;

    /// Create a new subgraph with the given name. If one already exists, use
    /// the existing one. Return the `id` of the newly created or existing
    /// subgraph
    fn create_subgraph(&self, name: SubgraphName) -> Result<String, StoreError>;

    /// Remove a subgraph and all its versions; if deployments that were used
    /// by this subgraph do not need to be indexed anymore, also remove
    /// their assignment, but keep the deployments themselves around
    fn remove_subgraph(&self, name: SubgraphName) -> Result<(), StoreError>;

    /// Assign the subgraph with `id` to the node `node_id`. If there is no
    /// assignment for the given deployment, report an error.
    fn reassign_subgraph(
        &self,
        deployment: &DeploymentLocator,
        node_id: &NodeId,
    ) -> Result<(), StoreError>;

    fn assigned_node(&self, deployment: &DeploymentLocator) -> Result<Option<NodeId>, StoreError>;

    /// Returns Option<(node_id,is_paused)> where `node_id` is the node that
    /// the subgraph is assigned to, and `is_paused` is true if the
    /// subgraph is paused.
    /// Returns None if the deployment does not exist.
    fn assignment_status(
        &self,
        deployment: &DeploymentLocator,
    ) -> Result<Option<(NodeId, bool)>, StoreError>;

    fn assignments(&self, node: &NodeId) -> Result<Vec<DeploymentLocator>, StoreError>;

    /// Returns assignments that are not paused
    fn active_assignments(&self, node: &NodeId) -> Result<Vec<DeploymentLocator>, StoreError>;

    /// Return `true` if a subgraph `name` exists, regardless of whether the
    /// subgraph has any deployments attached to it
    fn subgraph_exists(&self, name: &SubgraphName) -> Result<bool, StoreError>;

    /// Returns a collection of all [`EntityModification`] items in relation to
    /// the given [`BlockNumber`]. No distinction is made between inserts and
    /// updates, which may be returned as either [`EntityModification::Insert`]
    /// or [`EntityModification::Overwrite`].
    fn entity_changes_in_block(
        &self,
        subgraph_id: &DeploymentHash,
        block_number: BlockNumber,
    ) -> Result<Vec<EntityOperation>, StoreError>;

    /// Return the GraphQL schema supplied by the user
    fn input_schema(&self, subgraph_id: &DeploymentHash) -> Result<InputSchema, StoreError>;

    /// Return a bool represeting whether there is a pending graft for the subgraph
    fn graft_pending(&self, id: &DeploymentHash) -> Result<bool, StoreError>;

    /// Return the GraphQL schema that was derived from the user's schema by
    /// adding a root query type etc. to it
    fn api_schema(
        &self,
        subgraph_id: &DeploymentHash,
        api_version: &ApiVersion,
    ) -> Result<Arc<ApiSchema>, StoreError>;

    /// Return a `SubgraphFork`, derived from the user's `debug-fork` deployment argument,
    /// that is used for debugging purposes only.
    fn debug_fork(
        &self,
        subgraph_id: &DeploymentHash,
        logger: Logger,
    ) -> Result<Option<Arc<dyn SubgraphFork>>, StoreError>;

    /// Return a `WritableStore` that is used for indexing subgraphs. Only
    /// code that is part of indexing a subgraph should ever use this. The
    /// `logger` will be used to log important messages related to the
    /// subgraph.
    ///
    /// This function should only be called in situations where no
    /// assumptions about the in-memory state of writing has been made; in
    /// particular, no assumptions about whether previous writes have
    /// actually been committed or not.
    ///
    /// The `manifest_idx_and_name` lists the correspondence between data
    /// source or template position in the manifest and name.
    async fn writable(
        self: Arc<Self>,
        logger: Logger,
        deployment: DeploymentId,
        manifest_idx_and_name: Arc<Vec<(u32, String)>>,
    ) -> Result<Arc<dyn WritableStore>, StoreError>;

    /// Initiate a graceful shutdown of the writable that a previous call to
    /// `writable` might have started
    async fn stop_subgraph(&self, deployment: &DeploymentLocator) -> Result<(), StoreError>;

    /// Return the minimum block pointer of all deployments with this `id`
    /// that we would use to query or copy from; in particular, this will
    /// ignore any instances of this deployment that are in the process of
    /// being set up
    async fn least_block_ptr(&self, id: &DeploymentHash) -> Result<Option<BlockPtr>, StoreError>;

    async fn is_healthy(&self, id: &DeploymentHash) -> Result<bool, StoreError>;

    /// Find all deployment locators for the subgraph with the given hash.
    fn locators(&self, hash: &str) -> Result<Vec<DeploymentLocator>, StoreError>;

    /// Find the deployment locator for the active deployment with the given
    /// hash. Returns `None` if there is no deployment with that hash
    fn active_locator(&self, hash: &str) -> Result<Option<DeploymentLocator>, StoreError>;

    /// This migrates subgraphs that existed before the raw_yaml column was added.
    async fn set_manifest_raw_yaml(
        &self,
        hash: &DeploymentHash,
        raw_yaml: String,
    ) -> Result<(), StoreError>;

    /// Return `true` if the `instrument` flag for the deployment is set.
    /// When this flag is set, indexing of the deployment should log
    /// additional diagnostic information
    fn instrument(&self, deployment: &DeploymentLocator) -> Result<bool, StoreError>;
}

pub trait ReadStore: Send + Sync + 'static {
    /// Looks up an entity using the given store key at the latest block.
    fn get(&self, key: &EntityKey) -> Result<Option<Entity>, StoreError>;

    /// Look up multiple entities as of the latest block.
    fn get_many(
        &self,
        keys: BTreeSet<EntityKey>,
    ) -> Result<BTreeMap<EntityKey, Entity>, StoreError>;

    /// Reverse lookup
    fn get_derived(
        &self,
        query_derived: &DerivedEntityQuery,
    ) -> Result<BTreeMap<EntityKey, Entity>, StoreError>;

    fn input_schema(&self) -> InputSchema;
}

// This silly impl is needed until https://github.com/rust-lang/rust/issues/65991 is stable.
impl<T: ?Sized + ReadStore> ReadStore for Arc<T> {
    fn get(&self, key: &EntityKey) -> Result<Option<Entity>, StoreError> {
        (**self).get(key)
    }

    fn get_many(
        &self,
        keys: BTreeSet<EntityKey>,
    ) -> Result<BTreeMap<EntityKey, Entity>, StoreError> {
        (**self).get_many(keys)
    }

    fn get_derived(
        &self,
        entity_derived: &DerivedEntityQuery,
    ) -> Result<BTreeMap<EntityKey, Entity>, StoreError> {
        (**self).get_derived(entity_derived)
    }

    fn input_schema(&self) -> InputSchema {
        (**self).input_schema()
    }
}

pub trait DeploymentCursorTracker: Sync + Send + 'static {
    fn input_schema(&self) -> InputSchema;

    /// Get a pointer to the most recently processed block in the subgraph.
    fn block_ptr(&self) -> Option<BlockPtr>;

    /// Returns the Firehose `cursor` this deployment is currently at in the block stream of events. This
    /// is used when re-connecting a Firehose stream to start back exactly where we left off.
    fn firehose_cursor(&self) -> FirehoseCursor;
}

// This silly impl is needed until https://github.com/rust-lang/rust/issues/65991 is stable.
impl<T: ?Sized + DeploymentCursorTracker> DeploymentCursorTracker for Arc<T> {
    fn block_ptr(&self) -> Option<BlockPtr> {
        (**self).block_ptr()
    }

    fn firehose_cursor(&self) -> FirehoseCursor {
        (**self).firehose_cursor()
    }

    fn input_schema(&self) -> InputSchema {
        (**self).input_schema()
    }
}

/// A view of the store for indexing. All indexing-related operations need
/// to go through this trait. Methods in this trait will never return a
/// `StoreError::DatabaseUnavailable`. Instead, they will retry the
/// operation indefinitely until it succeeds.
#[async_trait]
pub trait WritableStore: ReadStore + DeploymentCursorTracker {
    /// Start an existing subgraph deployment.
    async fn start_subgraph_deployment(&self, logger: &Logger) -> Result<(), StoreError>;

    /// Revert the entity changes from a single block atomically in the store, and update the
    /// subgraph block pointer to `block_ptr_to`.
    ///
    /// `block_ptr_to` must point to the parent block of the subgraph block pointer.
    async fn revert_block_operations(
        &self,
        block_ptr_to: BlockPtr,
        firehose_cursor: FirehoseCursor,
    ) -> Result<(), StoreError>;

    /// If a deterministic error happened, this function reverts the block operations from the
    /// current block to the previous block.
    async fn unfail_deterministic_error(
        &self,
        current_ptr: &BlockPtr,
        parent_ptr: &BlockPtr,
    ) -> Result<UnfailOutcome, StoreError>;

    /// If a non-deterministic error happened and the current deployment head is past the error
    /// block range, this function unfails the subgraph and deletes the error.
    fn unfail_non_deterministic_error(
        &self,
        current_ptr: &BlockPtr,
    ) -> Result<UnfailOutcome, StoreError>;

    /// Set subgraph status to failed with the given error as the cause.
    async fn fail_subgraph(&self, error: SubgraphError) -> Result<(), StoreError>;

    async fn supports_proof_of_indexing(&self) -> Result<bool, StoreError>;

    /// Transact the entity changes from a single block atomically into the store, and update the
    /// subgraph block pointer to `block_ptr_to`, and update the firehose cursor to `firehose_cursor`
    ///
    /// `block_ptr_to` must point to a child block of the current subgraph block pointer.
    async fn transact_block_operations(
        &self,
        block_ptr_to: BlockPtr,
        block_time: BlockTime,
        firehose_cursor: FirehoseCursor,
        mods: Vec<EntityModification>,
        stopwatch: &StopwatchMetrics,
        data_sources: Vec<StoredDynamicDataSource>,
        deterministic_errors: Vec<SubgraphError>,
        offchain_to_remove: Vec<StoredDynamicDataSource>,
        is_non_fatal_errors_active: bool,
    ) -> Result<(), StoreError>;

    /// The deployment `id` finished syncing, mark it as synced in the database
    /// and promote it to the current version in the subgraphs where it was the
    /// pending version so far
    fn deployment_synced(&self) -> Result<(), StoreError>;

    /// Return true if the deployment with the given id is fully synced,
    /// and return false otherwise. Errors from the store are passed back up
    async fn is_deployment_synced(&self) -> Result<bool, StoreError>;

    fn unassign_subgraph(&self) -> Result<(), StoreError>;

    /// Load the dynamic data sources for the given deployment
    async fn load_dynamic_data_sources(
        &self,
        manifest_idx_and_name: Vec<(u32, String)>,
    ) -> Result<Vec<StoredDynamicDataSource>, StoreError>;

    /// The maximum assigned causality region. Any higher number is therefore free to be assigned.
    async fn causality_region_curr_val(&self) -> Result<Option<CausalityRegion>, StoreError>;

    /// Report the name of the shard in which the subgraph is stored. This
    /// should only be used for reporting and monitoring
    fn shard(&self) -> &str;

    async fn health(&self) -> Result<SubgraphHealth, StoreError>;

    /// Wait for the background writer to finish processing its queue
    async fn flush(&self) -> Result<(), StoreError>;

    /// Restart the `WritableStore`. This will clear any errors that have
    /// been encountered. Code that calls this must not make any assumptions
    /// about what has been written already, as the write queue might
    /// contain unprocessed write requests that will be discarded by this
    /// call.
    ///
    /// This call returns `None` if a restart was not needed because `self`
    /// had no errors. If it returns `Some`, `self` should not be used
    /// anymore, as it will continue to produce errors for any write
    /// requests, and instead, the returned `WritableStore` should be used.
    async fn restart(self: Arc<Self>) -> Result<Option<Arc<dyn WritableStore>>, StoreError>;
}

#[async_trait]
pub trait QueryStoreManager: Send + Sync + 'static {
    /// Get a new `QueryStore`. A `QueryStore` is tied to a DB replica, so if Graph Node is
    /// configured to use secondary DB servers the queries will be distributed between servers.
    ///
    /// The query store is specific to a deployment, and `id` must indicate
    /// which deployment will be queried. It is not possible to use the id of the
    /// metadata subgraph, though the resulting store can be used to query
    /// metadata about the deployment `id` (but not metadata about other deployments).
    ///
    /// If `for_subscription` is true, the main replica will always be used.
    async fn query_store(
        &self,
        target: QueryTarget,
        for_subscription: bool,
    ) -> Result<Arc<dyn QueryStore + Send + Sync>, QueryExecutionError>;
}

pub trait BlockStore: Send + Sync + 'static {
    type ChainStore: ChainStore;

    fn chain_store(&self, network: &str) -> Option<Arc<Self::ChainStore>>;
}

/// Common trait for blockchain store implementations.
#[async_trait]
pub trait ChainStore: Send + Sync + 'static {
    /// Get a pointer to this blockchain's genesis block.
    fn genesis_block_ptr(&self) -> Result<BlockPtr, Error>;

    /// Insert a block into the store (or update if they are already present).
    async fn upsert_block(&self, block: Arc<dyn Block>) -> Result<(), Error>;

    fn upsert_light_blocks(&self, blocks: &[&dyn Block]) -> Result<(), Error>;

    /// Try to update the head block pointer to the block with the highest block number.
    ///
    /// Only updates pointer if there is a block with a higher block number than the current head
    /// block, and the `ancestor_count` most recent ancestors of that block are in the store.
    /// Note that this means if the Ethereum node returns a different "latest block" with a
    /// different hash but same number, we do not update the chain head pointer.
    /// This situation can happen on e.g. Infura where requests are load balanced across many
    /// Ethereum nodes, in which case it's better not to continuously revert and reapply the latest
    /// blocks.
    ///
    /// If the pointer was updated, returns `Ok(vec![])`, and fires a HeadUpdateEvent.
    ///
    /// If no block has a number higher than the current head block, returns `Ok(vec![])`.
    ///
    /// If the candidate new head block had one or more missing ancestors, returns
    /// `Ok(missing_blocks)`, where `missing_blocks` is a nonexhaustive list of missing blocks.
    async fn attempt_chain_head_update(
        self: Arc<Self>,
        ancestor_count: BlockNumber,
    ) -> Result<Option<H256>, Error>;

    /// Get the current head block pointer for this chain.
    /// Any changes to the head block pointer will be to a block with a larger block number, never
    /// to a block with a smaller or equal block number.
    ///
    /// The head block pointer will be None on initial set up.
    async fn chain_head_ptr(self: Arc<Self>) -> Result<Option<BlockPtr>, Error>;

    /// Get the current head block cursor for this chain.
    ///
    /// The head block cursor will be None on initial set up.
    fn chain_head_cursor(&self) -> Result<Option<String>, Error>;

    /// This method does actually three operations:
    /// - Upserts received block into blocks table
    /// - Update chain head block into networks table
    /// - Update chain head cursor into networks table
    async fn set_chain_head(
        self: Arc<Self>,
        block: Arc<dyn Block>,
        cursor: String,
    ) -> Result<(), Error>;

    /// Returns the blocks present in the store.
    async fn blocks(
        self: Arc<Self>,
        hashes: Vec<BlockHash>,
    ) -> Result<Vec<serde_json::Value>, Error>;

    /// Get the `offset`th ancestor of `block_hash`, where offset=0 means the block matching
    /// `block_hash` and offset=1 means its parent. If `root` is passed, short-circuit upon finding
    /// a child of `root`. Returns None if unable to complete due to missing blocks in the chain
    /// store.
    ///
    /// Returns an error if the offset would reach past the genesis block.
    async fn ancestor_block(
        self: Arc<Self>,
        block_ptr: BlockPtr,
        offset: BlockNumber,
        root: Option<BlockHash>,
    ) -> Result<Option<serde_json::Value>, Error>;

    /// Remove old blocks from the cache we maintain in the database and
    /// return a pair containing the number of the oldest block retained
    /// and the number of blocks deleted.
    /// We will never remove blocks that are within `ancestor_count` of
    /// the chain head.
    fn cleanup_cached_blocks(
        &self,
        ancestor_count: BlockNumber,
    ) -> Result<Option<(BlockNumber, usize)>, Error>;

    /// Return the hashes of all blocks with the given number
    fn block_hashes_by_block_number(&self, number: BlockNumber) -> Result<Vec<BlockHash>, Error>;

    /// Confirm that block number `number` has hash `hash` and that the store
    /// may purge any other blocks with that number
    fn confirm_block_hash(&self, number: BlockNumber, hash: &BlockHash) -> Result<usize, Error>;

    /// Find the block with `block_hash` and return the network name, number and timestamp if present.
    /// Currently, the timestamp is only returned if it's present in the top level block. This format is
    /// depends on the chain and the implementation of Blockchain::Block for the specific chain.
    /// eg: {"block": { "timestamp": 123123123 } }
    async fn block_number(
        &self,
        hash: &BlockHash,
    ) -> Result<Option<(String, BlockNumber, Option<u64>)>, StoreError>;

    /// Tries to retrieve all transactions receipts for a given block.
    async fn transaction_receipts_in_block(
        &self,
        block_ptr: &H256,
    ) -> Result<Vec<transaction_receipt::LightTransactionReceipt>, StoreError>;

    /// Clears call cache of the chain for the given `from` and `to` block number.
    async fn clear_call_cache(&self, from: BlockNumber, to: BlockNumber) -> Result<(), Error>;
}

pub trait EthereumCallCache: Send + Sync + 'static {
    /// Returns the return value of the provided Ethereum call, if present in
    /// the cache.
    fn get_call(
        &self,
        contract_address: ethabi::Address,
        encoded_call: &[u8],
        block: BlockPtr,
    ) -> Result<Option<Vec<u8>>, Error>;

    /// Returns all cached calls for a given `block`. This method does *not*
    /// update the last access time of the returned cached calls.
    fn get_calls_in_block(&self, block: BlockPtr) -> Result<Vec<CachedEthereumCall>, Error>;

    /// Stores the provided Ethereum call in the cache.
    fn set_call(
        &self,
        contract_address: ethabi::Address,
        encoded_call: &[u8],
        block: BlockPtr,
        return_value: &[u8],
    ) -> Result<(), Error>;
}

pub struct QueryPermit {
    pub permit: tokio::sync::OwnedSemaphorePermit,
    pub wait: Duration,
}

/// Store operations used when serving queries for a specific deployment
#[async_trait]
pub trait QueryStore: Send + Sync {
    fn find_query_values(
        &self,
        query: EntityQuery,
    ) -> Result<(Vec<QueryObject>, Trace), QueryExecutionError>;

    async fn is_deployment_synced(&self) -> Result<bool, Error>;

    async fn block_ptr(&self) -> Result<Option<BlockPtr>, StoreError>;

    async fn block_number(&self, block_hash: &BlockHash)
        -> Result<Option<BlockNumber>, StoreError>;

    /// Returns the blocknumber as well as the timestamp. Timestamp depends on the chain block type
    /// and can have multiple formats, it can also not be prevent. For now this is only available
    /// for EVM chains both firehose and rpc.
    async fn block_number_with_timestamp(
        &self,
        block_hash: &BlockHash,
    ) -> Result<Option<(BlockNumber, Option<u64>)>, StoreError>;

    fn wait_stats(&self) -> Result<PoolWaitStats, StoreError>;

    async fn has_deterministic_errors(&self, block: BlockNumber) -> Result<bool, StoreError>;

    /// Find the current state for the subgraph deployment `id` and
    /// return details about it needed for executing queries
    async fn deployment_state(&self) -> Result<DeploymentState, QueryExecutionError>;

    fn api_schema(&self) -> Result<Arc<ApiSchema>, QueryExecutionError>;

    fn input_schema(&self) -> Result<InputSchema, QueryExecutionError>;

    fn network_name(&self) -> &str;

    /// A permit should be acquired before starting query execution.
    async fn query_permit(&self) -> Result<QueryPermit, StoreError>;

    /// Report the name of the shard in which the subgraph is stored. This
    /// should only be used for reporting and monitoring
    fn shard(&self) -> &str;

    /// Return the deployment id that is queried by this `QueryStore`
    fn deployment_id(&self) -> DeploymentId;
}

/// A view of the store that can provide information about the indexing status
/// of any subgraph and any deployment
#[async_trait]
pub trait StatusStore: Send + Sync + 'static {
    /// A permit should be acquired before starting query execution.
    async fn query_permit(&self) -> Result<QueryPermit, StoreError>;

    fn status(&self, filter: status::Filter) -> Result<Vec<status::Info>, StoreError>;

    /// Support for the explorer-specific API
    fn version_info(&self, version_id: &str) -> Result<VersionInfo, StoreError>;

    /// Support for the explorer-specific API; note that `subgraph_id` must be
    /// the id of an entry in `subgraphs.subgraph`, not that of a deployment.
    /// The return values are the ids of the `subgraphs.subgraph_version` for
    /// the current and pending versions of the subgraph
    fn versions_for_subgraph_id(
        &self,
        subgraph_id: &str,
    ) -> Result<(Option<String>, Option<String>), StoreError>;

    /// Support for the explorer-specific API. Returns a vector of (name, version) of all
    /// subgraphs for a given deployment hash.
    fn subgraphs_for_deployment_hash(
        &self,
        deployment_hash: &str,
    ) -> Result<Vec<(String, String)>, StoreError>;

    /// A value of None indicates that the table is not available. Re-deploying
    /// the subgraph fixes this. It is undesirable to force everything to
    /// re-sync from scratch, so existing deployments will continue without a
    /// Proof of Indexing. Once all subgraphs have been re-deployed the Option
    /// can be removed.
    async fn get_proof_of_indexing(
        &self,
        subgraph_id: &DeploymentHash,
        indexer: &Option<Address>,
        block: BlockPtr,
    ) -> Result<Option<[u8; 32]>, StoreError>;

    /// Like `get_proof_of_indexing` but returns a Proof of Indexing signed by
    /// address `0x00...0`, which allows it to be shared in public without
    /// revealing the indexers _real_ Proof of Indexing.
    async fn get_public_proof_of_indexing(
        &self,
        subgraph_id: &DeploymentHash,
        block_number: BlockNumber,
        fetch_block_ptr: &dyn BlockPtrForNumber,
    ) -> Result<Option<(PartialBlockPtr, [u8; 32])>, StoreError>;
}

#[async_trait]
pub trait BlockPtrForNumber: Send + Sync {
    async fn block_ptr_for_number(
        &self,
        network: String,
        number: BlockNumber,
    ) -> Result<Option<BlockPtr>, Error>;
}<|MERGE_RESOLUTION|>--- conflicted
+++ resolved
@@ -1,10 +1,7 @@
-<<<<<<< HEAD
 // Portions copyright (2023) Vulcanize, Inc.
 
-=======
 use anyhow::Error;
 use async_trait::async_trait;
->>>>>>> 7fd43cd1
 use web3::types::{Address, H256};
 
 use super::*;
