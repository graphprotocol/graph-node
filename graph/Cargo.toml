[package]
name = "graph"
version = "0.24.2"
edition = "2018"

[dependencies]
anyhow = "1.0"
async-trait = "0.1.50"
atomic_refcell = "0.1.8"
bigdecimal = { version = "0.1.0", features = ["serde"] }
bytes = "1.0.1"
diesel = { version = "1.4.8", features = ["postgres", "serde_json", "numeric", "r2d2", "chrono"] }
diesel_derives = "1.4"
chrono = "0.4.19"
Inflector = "0.11.3"
isatty = "0.1.9"
<<<<<<< HEAD
reqwest = { version = "0.11.2", features = ["json", "stream", "multipart", "trust-dns-resolver", "blocking"] }
=======
reqwest = { version = "0.11.2", features = ["json", "stream", "multipart"] }
>>>>>>> fda0b860

# master contains changes such as
# https://github.com/paritytech/ethabi/pull/140, which upstream does not want
# and we should try to implement on top of ethabi instead of inside it, and
# tuple support which isn't upstreamed yet. For now, we shall deviate from
# ethabi, but long term we want to find a way to drop our fork.
ethabi = { git = "https://github.com/graphprotocol/ethabi.git", branch = "master" }
hex = "0.4.3"
http = "0.2.3"
fail = { version = "0.5", features = ["failpoints"] }
futures = "0.1.21"
graphql-parser = "0.3.0"
lazy_static = "1.4.0"
mockall = "0.8.3"
num-bigint = { version = "^0.2.6", features = ["serde"] }
num_cpus = "1.13.0"
num-traits = "0.2.14"
rand = "0.6.1"
semver = {version = "1.0.3", features = ["serde"]}
serde = { version = "1.0.126", features = ["rc"] }
serde_derive = "1.0.125"
serde_json = { version = "1.0", features = ["arbitrary_precision"] }
serde_yaml = "0.8"
slog = { version = "2.7.0", features = ["release_max_level_trace", "max_level_trace"] }
stable-hash = { git = "https://github.com/graphprotocol/stable-hash" }
strum = "0.21.0"
strum_macros = "0.21.1"
slog-async = "2.5.0"
slog-envlogger = "2.1.0"
slog-term = "2.7.0"
petgraph = "0.6.0"
tiny-keccak = "1.5.0"
tokio = { version = "1.13.0", features = ["time", "sync", "macros", "test-util", "rt-multi-thread", "parking_lot"] }
tokio-stream = { version = "0.1.8", features = ["sync"] }
tokio-retry = "0.3.0"
url = "2.2.1"
prometheus = "0.13.0"
priority-queue = "0.7.0"
tonic = { version = "0.5.1", features = ["tls-roots"] }
prost = "0.8.0"
prost-types = "0.8.0"
futures03 = { version = "0.3.1", package = "futures", features = ["compat"] }
wasmparser = "0.78.2"
thiserror = "1.0.25"
parking_lot = "0.11.2"
itertools = "0.10.1"

# Our fork contains a small but hacky patch.
web3 = { git = "https://github.com/graphprotocol/rust-web3", branch = "master" }
serde_plain = "1.0.0"

[dev-dependencies]
test-store = { path = "../store/test-store" }
maplit = "1.0.2"
structopt = { version = "0.3" }

[build-dependencies]
tonic-build = "0.5.1"<|MERGE_RESOLUTION|>--- conflicted
+++ resolved
@@ -14,11 +14,7 @@
 chrono = "0.4.19"
 Inflector = "0.11.3"
 isatty = "0.1.9"
-<<<<<<< HEAD
-reqwest = { version = "0.11.2", features = ["json", "stream", "multipart", "trust-dns-resolver", "blocking"] }
-=======
-reqwest = { version = "0.11.2", features = ["json", "stream", "multipart"] }
->>>>>>> fda0b860
+reqwest = { version = "0.11.2", features = ["json", "stream", "multipart", "blocking"] }
 
 # master contains changes such as
 # https://github.com/paritytech/ethabi/pull/140, which upstream does not want
