<<<<<<< HEAD
// Portions copyright (2023) Vulcanize, Inc.

use std::{collections::HashMap, str::FromStr, sync::Arc};
=======
use std::sync::Arc;
>>>>>>> 7fd43cd1

use anyhow::Error;
use graph::{
    blockchain::{
        self, block_stream::BlockWithTriggers, BlockPtr, EmptyNodeCapabilities, MappingTriggerTrait,
    },
    components::{
        store::{DeploymentLocator, SubgraphFork},
        subgraph::{MappingError, ProofOfIndexingEvent, SharedProofOfIndexing},
    },
    data_source,
    prelude::{
        anyhow, async_trait, BlockHash, BlockNumber, BlockState, CheapClone, RuntimeHostBuilder,
    },
    slog::Logger,
    substreams::Modules,
};
use graph_runtime_wasm::module::ToAscPtr;
use lazy_static::__Deref;

use crate::{Block, Chain, NoopDataSourceTemplate, ParsedChanges};

#[derive(Eq, PartialEq, PartialOrd, Ord, Debug)]
pub struct TriggerData {}

impl MappingTriggerTrait for TriggerData {
    fn error_context(&self) -> String {
        "Failed to process substreams block".to_string()
    }
}

impl blockchain::TriggerData for TriggerData {
    // TODO(filipe): Can this be improved with some data from the block?
    fn error_context(&self) -> String {
        "Failed to process substreams block".to_string()
    }

    fn address_match(&self) -> Option<&[u8]> {
        None
    }
}

impl ToAscPtr for TriggerData {
    // substreams doesn't rely on wasm on the graph-node so this is not needed.
    fn to_asc_ptr<H: graph::runtime::AscHeap>(
        self,
        _heap: &mut H,
        _gas: &graph::runtime::gas::GasCounter,
    ) -> Result<graph::runtime::AscPtr<()>, graph::runtime::HostExportError> {
        unimplemented!()
    }
}

#[derive(Debug, Clone, Default)]
pub struct TriggerFilter {
    pub(crate) modules: Option<Modules>,
    pub(crate) module_name: String,
    pub(crate) start_block: Option<BlockNumber>,
    pub(crate) data_sources_len: u8,
    // the handler to call for subgraph mappings, if this is set then the binary block content
    // should be passed to the mappings.
    pub(crate) mapping_handler: Option<String>,
}

#[cfg(debug_assertions)]
impl TriggerFilter {
    pub fn modules(&self) -> &Option<Modules> {
        &self.modules
    }

    pub fn module_name(&self) -> &str {
        &self.module_name
    }

    pub fn start_block(&self) -> &Option<BlockNumber> {
        &self.start_block
    }

    pub fn data_sources_len(&self) -> u8 {
        self.data_sources_len
    }
}

// TriggerFilter should bypass all triggers and just rely on block since all the data received
// should already have been processed.
impl blockchain::TriggerFilter<Chain> for TriggerFilter {
    fn extend_with_template(&mut self, _data_source: impl Iterator<Item = NoopDataSourceTemplate>) {
    }

    /// this function is not safe to call multiple times, only one DataSource is supported for
    ///
    fn extend<'a>(
        &mut self,
        mut data_sources: impl Iterator<Item = &'a crate::DataSource> + Clone,
    ) {
        let Self {
            modules,
            module_name,
            start_block,
            data_sources_len,
            mapping_handler,
        } = self;

        if *data_sources_len >= 1 {
            return;
        }

        if let Some(ds) = data_sources.next() {
            *data_sources_len = 1;
            *modules = ds.source.package.modules.clone();
            *module_name = ds.source.module_name.clone();
            *start_block = ds.initial_block;
            *mapping_handler = ds.mapping.handler.as_ref().map(|h| h.handler.clone());
        }
    }

    fn node_capabilities(&self) -> EmptyNodeCapabilities<Chain> {
        EmptyNodeCapabilities::default()
    }

    fn to_firehose_filter(self) -> Vec<prost_types::Any> {
        unimplemented!("this should never be called for this type")
    }
}

pub struct TriggersAdapter {}

#[async_trait]
impl blockchain::TriggersAdapter<Chain> for TriggersAdapter {
    async fn ancestor_block(
        &self,
        _ptr: BlockPtr,
        _offset: BlockNumber,
        _root: Option<BlockHash>,
    ) -> Result<Option<Block>, Error> {
        unimplemented!()
    }

    async fn scan_triggers(
        &self,
        _from: BlockNumber,
        _to: BlockNumber,
        _filter: &TriggerFilter,
    ) -> Result<(Vec<BlockWithTriggers<Chain>>, BlockNumber), Error> {
        unimplemented!()
    }

    async fn triggers_in_block(
        &self,
        _logger: &Logger,
        _block: Block,
        _filter: &TriggerFilter,
    ) -> Result<BlockWithTriggers<Chain>, Error> {
        unimplemented!()
    }

    async fn is_on_main_chain(&self, _ptr: BlockPtr) -> Result<bool, Error> {
        unimplemented!()
    }

    async fn parent_ptr(&self, block: &BlockPtr) -> Result<Option<BlockPtr>, Error> {
        // This seems to work for a lot of the firehose chains.
        Ok(Some(BlockPtr {
            hash: BlockHash::from(vec![0xff; 32]),
            number: block.number.saturating_sub(1),
        }))
    }
}

fn write_poi_event(
    proof_of_indexing: &SharedProofOfIndexing,
    poi_event: &ProofOfIndexingEvent,
    causality_region: &str,
    logger: &Logger,
) {
    if let Some(proof_of_indexing) = proof_of_indexing {
        let mut proof_of_indexing = proof_of_indexing.deref().borrow_mut();
        proof_of_indexing.write(logger, causality_region, poi_event);
    }
}

pub struct TriggerProcessor {
    pub locator: DeploymentLocator,
}

impl TriggerProcessor {
    pub fn new(locator: DeploymentLocator) -> Self {
        Self { locator }
    }
}

#[async_trait]
impl<T> graph::prelude::TriggerProcessor<Chain, T> for TriggerProcessor
where
    T: RuntimeHostBuilder<Chain>,
{
    async fn process_trigger(
        &self,
        logger: &Logger,
        _: Box<dyn Iterator<Item = &T::Host> + Send + '_>,
        block: &Arc<Block>,
        _trigger: &data_source::TriggerData<Chain>,
        mut state: BlockState<Chain>,
        proof_of_indexing: &SharedProofOfIndexing,
        causality_region: &str,
        _debug_fork: &Option<Arc<dyn SubgraphFork>>,
        _subgraph_metrics: &Arc<graph::prelude::SubgraphInstanceMetrics>,
        _instrument: bool,
    ) -> Result<BlockState<Chain>, MappingError> {
        for parsed_change in block.parsed_changes.clone().into_iter() {
            match parsed_change {
                ParsedChanges::Unset => {
                    // Potentially an issue with the server side or
                    // we are running an outdated version. In either case we should abort.
                    return Err(MappingError::Unknown(anyhow!("Detected UNSET entity operation, either a server error or there's a new type of operation and we're running an outdated protobuf")));
                }
                ParsedChanges::Upsert { key, entity } => {
                    write_poi_event(
                        proof_of_indexing,
                        &ProofOfIndexingEvent::SetEntity {
                            entity_type: key.entity_type.as_str(),
                            id: &key.entity_id.to_string(),
                            data: &entity,
                        },
                        causality_region,
                        logger,
                    );

                    state.entity_cache.set(key, entity)?;
                }
                ParsedChanges::Delete(entity_key) => {
                    let entity_type = entity_key.entity_type.cheap_clone();
                    let id = entity_key.entity_id.clone();
                    state.entity_cache.remove(entity_key);

                    write_poi_event(
                        proof_of_indexing,
                        &ProofOfIndexingEvent::RemoveEntity {
                            entity_type: entity_type.as_str(),
                            id: &id.to_string(),
                        },
                        causality_region,
                        logger,
                    );
                }
            }
        }

        Ok(state)
    }
}<|MERGE_RESOLUTION|>--- conflicted
+++ resolved
@@ -1,10 +1,6 @@
-<<<<<<< HEAD
 // Portions copyright (2023) Vulcanize, Inc.
 
-use std::{collections::HashMap, str::FromStr, sync::Arc};
-=======
 use std::sync::Arc;
->>>>>>> 7fd43cd1
 
 use anyhow::Error;
 use graph::{
