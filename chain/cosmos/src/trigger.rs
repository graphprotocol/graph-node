--- conflicted
+++ resolved
@@ -140,7 +140,6 @@
         }))
     }
 
-<<<<<<< HEAD
     pub(crate) fn with_message(
         message: ::prost_types::Any,
         block: codec::HeaderOnlyBlock,
@@ -151,13 +150,6 @@
         }))
     }
 
-    pub fn block_number(&self) -> BlockNumber {
-        match self {
-            CosmosTrigger::Block(block) => block.number(),
-            CosmosTrigger::Event { event_data, .. } => event_data.block().number(),
-            CosmosTrigger::Transaction(transaction_data) => transaction_data.block().number(),
-            CosmosTrigger::Message(message_data) => message_data.block().number(),
-=======
     pub fn block_number(&self) -> Result<BlockNumber, Error> {
         match self {
             CosmosTrigger::Block(block) => Ok(block.number()),
@@ -165,24 +157,18 @@
             CosmosTrigger::Transaction(transaction_data) => {
                 transaction_data.block().map(|b| b.number())
             }
->>>>>>> 3af8a0c5
+            CosmosTrigger::Message(message_data) => message_data.block().map(|b| b.number()),
         }
     }
 
     pub fn block_hash(&self) -> Result<BlockHash, Error> {
         match self {
-<<<<<<< HEAD
-            CosmosTrigger::Block(block) => block.hash(),
-            CosmosTrigger::Event { event_data, .. } => event_data.block().hash(),
-            CosmosTrigger::Transaction(transaction_data) => transaction_data.block().hash(),
-            CosmosTrigger::Message(message_data) => message_data.block().hash(),
-=======
             CosmosTrigger::Block(block) => Ok(block.hash()),
             CosmosTrigger::Event { event_data, .. } => event_data.block().map(|b| b.hash()),
             CosmosTrigger::Transaction(transaction_data) => {
                 transaction_data.block().map(|b| b.hash())
             }
->>>>>>> 3af8a0c5
+            CosmosTrigger::Message(message_data) => message_data.block().map(|b| b.hash()),
         }
     }
 }
