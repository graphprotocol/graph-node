use std::sync::Arc;

use graph::cheap_clone::CheapClone;
use graph::components::store::WritableStore;
use graph::data::subgraph::UnifiedMappingApiVersion;
use graph::{
    anyhow,
    blockchain::{
        block_stream::{
            BlockStream, BlockStreamEvent, BlockStreamMetrics, BlockWithTriggers, FirehoseError,
            FirehoseMapper as FirehoseMapperTrait, TriggersAdapter as TriggersAdapterTrait,
        },
        firehose_block_stream::FirehoseBlockStream,
        BlockHash, BlockPtr, Blockchain, BlockchainKind, IngestorError,
    },
    components::store::DeploymentLocator,
    firehose::{self, FirehoseEndpoints, ForkStep},
    prelude::{
        async_trait, o, BlockNumber, ChainStore, Error, Logger, LoggerFactory, StopwatchMetrics,
    },
};
use prost::Message;

use crate::capabilities::NodeCapabilities;
use crate::data_source::{
    DataSource, DataSourceTemplate, UnresolvedDataSource, UnresolvedDataSourceTemplate,
};
use crate::trigger::{self, TendermintTrigger};
use crate::RuntimeAdapter;
use crate::{codec, TriggerFilter};

pub struct Chain {
    logger_factory: LoggerFactory,
    name: String,
    firehose_endpoints: Arc<FirehoseEndpoints>,
    chain_store: Arc<dyn ChainStore>,
}

impl std::fmt::Debug for Chain {
    fn fmt(&self, f: &mut std::fmt::Formatter<'_>) -> std::fmt::Result {
        write!(f, "chain: tendermint")
    }
}

impl Chain {
    pub fn new(
        logger_factory: LoggerFactory,
        name: String,
        chain_store: Arc<dyn ChainStore>,
        firehose_endpoints: FirehoseEndpoints,
    ) -> Self {
        Chain {
            logger_factory,
            name,
            firehose_endpoints: Arc::new(firehose_endpoints),
            chain_store,
        }
    }
}

#[async_trait]
impl Blockchain for Chain {
    const KIND: BlockchainKind = BlockchainKind::Tendermint;

    type Block = codec::EventList;

    type DataSource = DataSource;

    type UnresolvedDataSource = UnresolvedDataSource;

    type DataSourceTemplate = DataSourceTemplate;

    type UnresolvedDataSourceTemplate = UnresolvedDataSourceTemplate;

    type TriggersAdapter = TriggersAdapter;

    type TriggerData = TendermintTrigger;

    type MappingTrigger = TendermintTrigger;

    type TriggerFilter = TriggerFilter;

    type NodeCapabilities = NodeCapabilities;

    type RuntimeAdapter = RuntimeAdapter;

    fn triggers_adapter(
        &self,
        _loc: &DeploymentLocator,
        _capabilities: &Self::NodeCapabilities,
        _unified_api_version: UnifiedMappingApiVersion,
        _stopwatch_metrics: StopwatchMetrics,
    ) -> Result<Arc<Self::TriggersAdapter>, Error> {
        let adapter = TriggersAdapter {};
        Ok(Arc::new(adapter))
    }

    async fn new_firehose_block_stream(
        &self,
        deployment: DeploymentLocator,
        store: Arc<dyn WritableStore>,
        start_blocks: Vec<BlockNumber>,
        filter: Arc<TriggerFilter>,
        metrics: Arc<BlockStreamMetrics>,
        unified_api_version: UnifiedMappingApiVersion,
    ) -> Result<Box<dyn BlockStream<Self>>, Error> {
        let adapter = self
            .triggers_adapter(
                &deployment,
                &NodeCapabilities {},
                unified_api_version.clone(),
                metrics.stopwatch.clone(),
            )
            .unwrap_or_else(|_| panic!("no adapter for network {}", self.name));

        let firehose_endpoint = match self.firehose_endpoints.random() {
            Some(e) => e.clone(),
            None => return Err(anyhow::format_err!("no firehose endpoint available",)),
        };

        let logger = self
            .logger_factory
            .subgraph_logger(&deployment)
            .new(o!("component" => "FirehoseBlockStream"));

        let firehose_mapper = Arc::new(FirehoseMapper {});
        let firehose_cursor = store.block_cursor();

        Ok(Box::new(FirehoseBlockStream::new(
            firehose_endpoint,
            firehose_cursor,
            firehose_mapper,
            adapter,
            filter,
            start_blocks,
            logger,
        )))
    }

    async fn new_polling_block_stream(
        &self,
        _deployment: DeploymentLocator,
        _start_blocks: Vec<BlockNumber>,
        _subgraph_start_block: Option<BlockPtr>,
        _filter: Arc<Self::TriggerFilter>,
        _metrics: Arc<BlockStreamMetrics>,
        _unified_api_version: UnifiedMappingApiVersion,
    ) -> Result<Box<dyn BlockStream<Self>>, Error> {
        panic!("Tendermint does not support polling block stream")
    }

    fn chain_store(&self) -> Arc<dyn ChainStore> {
        self.chain_store.clone()
    }

    async fn block_pointer_from_number(
        &self,
        _logger: &Logger,
        _number: BlockNumber,
    ) -> Result<BlockPtr, IngestorError> {
        // FIXME (NEAR): Hmmm, what to do with this?
        Ok(BlockPtr {
            hash: BlockHash::from(vec![0xff; 32]),
            number: 0,
        })
    }

    fn runtime_adapter(&self) -> Arc<Self::RuntimeAdapter> {
        Arc::new(RuntimeAdapter {})
    }

    fn is_firehose_supported(&self) -> bool {
        true
    }
}

pub struct TriggersAdapter {}

#[async_trait]
impl TriggersAdapterTrait<Chain> for TriggersAdapter {
    async fn scan_triggers(
        &self,
        _from: BlockNumber,
        _to: BlockNumber,
        _filter: &TriggerFilter,
    ) -> Result<Vec<BlockWithTriggers<Chain>>, Error> {
        panic!("Should never be called since not used by FirehoseBlockStream")
    }

    async fn triggers_in_block(
        &self,
        _logger: &Logger,
        block: codec::EventList,
        _filter: &TriggerFilter,
    ) -> Result<BlockWithTriggers<Chain>, Error> {
        let shared_block = Arc::new(block.clone());

        let mut triggers: Vec<_> = shared_block
            .events()
            .into_iter()
            .map(|event| {
                TendermintTrigger::Event(Arc::new(trigger::EventData {
                    event,
                    block: shared_block.cheap_clone(),
                }))
            })
            .collect();

        triggers.push(TendermintTrigger::Block(shared_block.cheap_clone()));

        Ok(BlockWithTriggers::new(block, triggers))
    }

    async fn is_on_main_chain(&self, _ptr: BlockPtr) -> Result<bool, Error> {
        panic!("Should never be called since not used by FirehoseBlockStream")
    }

    fn ancestor_block(
        &self,
        _ptr: BlockPtr,
        _offset: BlockNumber,
    ) -> Result<Option<codec::EventList>, Error> {
        panic!("Should never be called since not used by FirehoseBlockStream")
    }

    /// Panics if `block` is genesis.
    /// But that's ok since this is only called when reverting `block`.
    async fn parent_ptr(&self, block: &BlockPtr) -> Result<Option<BlockPtr>, Error> {
        Ok(Some(BlockPtr {
            hash: BlockHash::from(vec![0xff; 32]),
            number: block.number.saturating_sub(1),
        }))
    }
}

pub struct FirehoseMapper {}

#[async_trait]
impl FirehoseMapperTrait<Chain> for FirehoseMapper {
    async fn to_block_stream_event(
        &self,
        logger: &Logger,
        response: &firehose::Response,
        adapter: &TriggersAdapter,
        filter: &TriggerFilter,
    ) -> Result<BlockStreamEvent<Chain>, FirehoseError> {
        let step = ForkStep::from_i32(response.step).unwrap_or_else(|| {
            panic!(
                "unknown step i32 value {}, maybe you forgot update & re-regenerate the protobuf definitions?",
                response.step
            )
        });

        let any_block = response
            .block
            .as_ref()
            .expect("block payload information should always be present");

        // Right now, this is done in all cases but in reality, with how the BlockStreamEvent::Revert
        // is defined right now, only block hash and block number is necessary. However, this information
        // is not part of the actual bstream::BlockResponseV2 payload. As such, we need to decode the full
        // block which is useless.
        //
        // Check about adding basic information about the block in the bstream::BlockResponseV2 or maybe
        // define a slimmed down struct that would decode only a few fields and ignore all the rest.
        let sp = codec::EventList::decode(any_block.value.as_ref())?;

        match step {
            ForkStep::StepNew => Ok(BlockStreamEvent::ProcessBlock(
                adapter.triggers_in_block(logger, sp, filter).await?,
                Some(response.cursor.clone()),
            )),

            ForkStep::StepUndo => {
                let piece = sp.new_block.as_ref().unwrap();
                let block = piece.block.as_ref().unwrap();
                let header = block.header.as_ref().unwrap();
                let block_id = piece.block_id.as_ref().unwrap();
                let parent_ptr = sp
                    .parent_ptr()
                    .expect("Genesis block should never be reverted");

                Ok(BlockStreamEvent::Revert(
<<<<<<< HEAD
                    sp.into(),
                    Some(response.cursor.clone()),
                    sp.parent_ptr(),
=======
                    BlockPtr {
                        hash: BlockHash::from(block_id.hash.clone()),
                        number: header.height as i32,
                    },
                    parent_ptr,
                    Some(response.cursor.clone()),
>>>>>>> 9c394929
                ))
            }

            ForkStep::StepIrreversible => {
                panic!("irreversible step is not handled and should not be requested in the Firehose request")
            }

            ForkStep::StepUnknown => {
                panic!("unknown step should not happen in the Firehose response")
            }
        }
    }
<<<<<<< HEAD
=======
}

impl FirehoseMapper {
    // FIXME: This should be replaced by using the `TriggersAdapter` struct directly. However, the TriggersAdapter trait
    //        is async. It's actual async usage is done inside a manual `poll` implementation in `firehose_block_stream#poll_next`
    //        value. An upcoming improvement will be to remove this `poll_next`. Once the refactor occurs, this should be
    //        removed and TriggersAdapter::triggers_in_block should be use straight.
    fn firehose_triggers_in_block(
        &self,
        el: &codec::EventList,
        _filter: &TriggerFilter,
    ) -> Result<BlockWithTriggers<Chain>, FirehoseError> {
        // TODO: Find the best place to introduce an `Arc` and avoid this clone.
        let el = Arc::new(el.clone());

        let mut triggers: Vec<_> = el
            .events()
            .into_iter()
            .map(|event| {
                TendermintTrigger::Event(Arc::new(trigger::EventData {
                    event,
                    block_header: el.header().clone(),
                }))
            })
            .collect();

        triggers.push(TendermintTrigger::Block(el.cheap_clone()));

        // TODO: `block` should probably be an `Arc` in `BlockWithTriggers` to avoid this clone.
        Ok(BlockWithTriggers::new(el.as_ref().clone(), triggers))
    }
>>>>>>> 9c394929
}<|MERGE_RESOLUTION|>--- conflicted
+++ resolved
@@ -281,18 +281,9 @@
                     .expect("Genesis block should never be reverted");
 
                 Ok(BlockStreamEvent::Revert(
-<<<<<<< HEAD
                     sp.into(),
-                    Some(response.cursor.clone()),
-                    sp.parent_ptr(),
-=======
-                    BlockPtr {
-                        hash: BlockHash::from(block_id.hash.clone()),
-                        number: header.height as i32,
-                    },
                     parent_ptr,
                     Some(response.cursor.clone()),
->>>>>>> 9c394929
                 ))
             }
 
@@ -305,38 +296,4 @@
             }
         }
     }
-<<<<<<< HEAD
-=======
-}
-
-impl FirehoseMapper {
-    // FIXME: This should be replaced by using the `TriggersAdapter` struct directly. However, the TriggersAdapter trait
-    //        is async. It's actual async usage is done inside a manual `poll` implementation in `firehose_block_stream#poll_next`
-    //        value. An upcoming improvement will be to remove this `poll_next`. Once the refactor occurs, this should be
-    //        removed and TriggersAdapter::triggers_in_block should be use straight.
-    fn firehose_triggers_in_block(
-        &self,
-        el: &codec::EventList,
-        _filter: &TriggerFilter,
-    ) -> Result<BlockWithTriggers<Chain>, FirehoseError> {
-        // TODO: Find the best place to introduce an `Arc` and avoid this clone.
-        let el = Arc::new(el.clone());
-
-        let mut triggers: Vec<_> = el
-            .events()
-            .into_iter()
-            .map(|event| {
-                TendermintTrigger::Event(Arc::new(trigger::EventData {
-                    event,
-                    block_header: el.header().clone(),
-                }))
-            })
-            .collect();
-
-        triggers.push(TendermintTrigger::Block(el.cheap_clone()));
-
-        // TODO: `block` should probably be an `Arc` in `BlockWithTriggers` to avoid this clone.
-        Ok(BlockWithTriggers::new(el.as_ref().clone(), triggers))
-    }
->>>>>>> 9c394929
 }