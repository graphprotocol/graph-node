use ethereum::EthereumNetworks;
use git_testament::{git_testament, render_testament};
use graph::blockchain::block_ingestor::BlockIngestor;
use graph::blockchain::firehose_block_ingestor::FirehoseBlockIngestor;
use graph::blockchain::{Block as BlockchainBlock, Blockchain, BlockchainKind, BlockchainMap};
use graph::components::store::BlockStore;
use graph::data::graphql::effort::LoadManager;
use graph::firehose::endpoints::{FirehoseNetworkEndpoints, FirehoseNetworks};
use graph::log::logger;
use graph::prelude::{IndexNodeServer as _, JsonRpcServer as _, *};
<<<<<<< HEAD
use graph::util::security::SafeDisplay;
use graph_chain_ethereum::{self as ethereum, network_indexer, EthereumAdapterTrait, Transport};
use graph_chain_near::{self as near};
use graph_chain_tendermint as tendermint;
=======
use graph::prometheus::Registry;
use graph_chain_ethereum as ethereum;
use graph_chain_near::{self as near, HeaderOnlyBlock as NearFirehoseHeaderOnlyBlock};
>>>>>>> 6cf64b88
use graph_core::{
    LinkResolver, MetricsRegistry, SubgraphAssignmentProvider as IpfsSubgraphAssignmentProvider,
    SubgraphInstanceManager, SubgraphRegistrar as IpfsSubgraphRegistrar,
};
use graph_graphql::prelude::GraphQlRunner;
use graph_node::chain::{
    connect_ethereum_networks, connect_firehose_networks, create_ethereum_networks,
    create_firehose_networks, create_ipfs_clients, ANCESTOR_COUNT, REORG_THRESHOLD,
};
use graph_node::config::Config;
use graph_node::opt;
use graph_node::store_builder::StoreBuilder;
use graph_server_http::GraphQLServer as GraphQLQueryServer;
use graph_server_index_node::IndexNodeServer;
use graph_server_json_rpc::JsonRpcServer;
use graph_server_metrics::PrometheusMetricsServer;
use graph_server_websocket::SubscriptionServer as GraphQLSubscriptionServer;
use graph_store_postgres::{register_jobs as register_store_jobs, ChainHeadUpdateListener, Store};
use std::collections::BTreeMap;
use std::io::{BufRead, BufReader};
use std::path::Path;
use std::sync::atomic;
use std::time::Duration;
use std::{collections::HashMap, env};
use structopt::StructOpt;
use tokio::sync::mpsc;

git_testament!(TESTAMENT);

fn read_expensive_queries() -> Result<Vec<Arc<q::Document>>, std::io::Error> {
    // A file with a list of expensive queries, one query per line
    // Attempts to run these queries will return a
    // QueryExecutionError::TooExpensive to clients
    const EXPENSIVE_QUERIES: &str = "/etc/graph-node/expensive-queries.txt";
    let path = Path::new(EXPENSIVE_QUERIES);
    let mut queries = Vec::new();
    if path.exists() {
        let file = std::fs::File::open(path)?;
        let reader = BufReader::new(file);
        for line in reader.lines() {
            let line = line?;
            let query = graphql_parser::parse_query(&line)
                .map_err(|e| {
                    let msg = format!(
                        "invalid GraphQL query in {}: {}\n{}",
                        EXPENSIVE_QUERIES,
                        e.to_string(),
                        line
                    );
                    std::io::Error::new(std::io::ErrorKind::InvalidData, msg)
                })?
                .into_static();
            queries.push(Arc::new(query));
        }
    }
    Ok(queries)
}

#[tokio::main]
async fn main() {
    env_logger::init();

    // Allow configuring fail points on debug builds. Used for integration tests.
    #[cfg(debug_assertions)]
    std::mem::forget(fail::FailScenario::setup());

    let opt = opt::Opt::from_args();

    // Set up logger
    let logger = logger(opt.debug);

    // Log version information
    info!(
        logger,
        "Graph Node version: {}",
        render_testament!(TESTAMENT)
    );

    if opt.unsafe_config {
        warn!(logger, "allowing unsafe configurations");
        graph::env::UNSAFE_CONFIG.store(true, atomic::Ordering::SeqCst);
    }

    let config = match Config::load(&logger, &opt.clone().into()) {
        Err(e) => {
            eprintln!("configuration error: {}", e);
            std::process::exit(1);
        }
        Ok(config) => config,
    };
    if opt.check_config {
        match config.to_json() {
            Ok(txt) => println!("{}", txt),
            Err(e) => eprintln!("error serializing config: {}", e),
        }
        eprintln!("Successfully validated configuration");
        std::process::exit(0);
    }

    let node_id =
        NodeId::new(opt.node_id.clone()).expect("Node ID must contain only a-z, A-Z, 0-9, and '_'");
    let query_only = config.query_only(&node_id);

    // Obtain subgraph related command-line arguments
    let subgraph = opt.subgraph.clone();

    // Obtain ports to use for the GraphQL server(s)
    let http_port = opt.http_port;
    let ws_port = opt.ws_port;

    // Obtain JSON-RPC server port
    let json_rpc_port = opt.admin_port;

    // Obtain index node server port
    let index_node_port = opt.index_node_port;

    // Obtain metrics server port
    let metrics_port = opt.metrics_port;

    info!(logger, "Starting up");

    // Optionally, identify the Elasticsearch logging configuration
    let elastic_config = opt
        .elasticsearch_url
        .clone()
        .map(|endpoint| ElasticLoggingConfig {
            endpoint: endpoint.clone(),
            username: opt.elasticsearch_user.clone(),
            password: opt.elasticsearch_password.clone(),
        });

    // Create a component and subgraph logger factory
    let logger_factory = LoggerFactory::new(logger.clone(), elastic_config);

    // Try to create IPFS clients for each URL specified in `--ipfs`
    let ipfs_clients: Vec<_> = create_ipfs_clients(&logger, &opt.ipfs);

    // Convert the clients into a link resolver. Since we want to get past
    // possible temporary DNS failures, make the resolver retry
    let link_resolver = Arc::new(LinkResolver::from(ipfs_clients));

    // Set up Prometheus registry
    let prometheus_registry = Arc::new(Registry::new());
    let metrics_registry = Arc::new(MetricsRegistry::new(
        logger.clone(),
        prometheus_registry.clone(),
    ));
    let mut metrics_server =
        PrometheusMetricsServer::new(&logger_factory, prometheus_registry.clone());

    // Ethereum clients; query nodes ignore all ethereum clients and never
    // connect to them directly
    let eth_networks = if query_only {
        EthereumNetworks::new()
    } else {
        create_ethereum_networks(logger.clone(), metrics_registry.clone(), &config)
            .await
            .expect("Failed to parse Ethereum networks")
    };

    let mut firehose_networks_by_kind = if query_only {
        BTreeMap::new()
    } else {
        create_firehose_networks(logger.clone(), metrics_registry.clone(), &config)
            .await
            .expect("Failed to parse Firehose networks")
    };

    let graphql_metrics_registry = metrics_registry.clone();

    let contention_logger = logger.clone();

    let expensive_queries = read_expensive_queries().unwrap();

    let store_builder =
        StoreBuilder::new(&logger, &node_id, &config, metrics_registry.cheap_clone()).await;

    let launch_services = |logger: Logger| async move {
        let subscription_manager = store_builder.subscription_manager();
        let chain_head_update_listener = store_builder.chain_head_update_listener();
        let primary_pool = store_builder.primary_pool();

        // To support the ethereum block ingestor, ethereum networks are referenced both by the
        // `blockchain_map` and `ethereum_chains`. Future chains should be referred to only in
        // `blockchain_map`.
        let mut blockchain_map = BlockchainMap::new();

<<<<<<< HEAD
        let (eth_networks, ethereum_idents) = connect_networks(&logger, eth_networks).await;
        let near_idents =
            compute_near_network_identifiers(firehose_networks_by_kind.get(&BlockchainKind::Near));

        let tendermint_idents = compute_tendermint_network_identifiers(
            firehose_networks_by_kind.get(&BlockchainKind::Tendermint),
        );

        let network_identifiers = ethereum_idents
            .into_iter()
            .chain(near_idents.into_iter())
            .chain(tendermint_idents.into_iter())
            .collect();
=======
        let (eth_networks, ethereum_idents) =
            connect_ethereum_networks(&logger, eth_networks).await;
        let (near_networks, near_idents) =
            connect_firehose_networks::<NearFirehoseHeaderOnlyBlock>(
                &logger,
                firehose_networks_by_kind
                    .remove(&BlockchainKind::Near)
                    .unwrap_or_else(|| FirehoseNetworks::new()),
            )
            .await;
>>>>>>> 6cf64b88

        let network_identifiers = ethereum_idents.into_iter().chain(near_idents).collect();
        let network_store = store_builder.network_store(network_identifiers);

        let ethereum_chains = ethereum_networks_as_chains(
            &mut blockchain_map,
            &logger,
            node_id.clone(),
            metrics_registry.clone(),
            firehose_networks_by_kind.get(&BlockchainKind::Ethereum),
            &eth_networks,
            network_store.as_ref(),
            chain_head_update_listener,
            &logger_factory,
        );

        let near_chains = near_networks_as_chains(
            &mut blockchain_map,
            &logger,
            &near_networks,
            network_store.as_ref(),
            &logger_factory,
        );

        tendermint_networks_as_chains(
            &mut blockchain_map,
            &logger,
            firehose_networks_by_kind.get(&BlockchainKind::Tendermint),
            network_store.as_ref(),
            &logger_factory,
        );

        let blockchain_map = Arc::new(blockchain_map);

        let load_manager = Arc::new(LoadManager::new(
            &logger,
            expensive_queries,
            metrics_registry.clone(),
        ));
        let graphql_runner = Arc::new(GraphQlRunner::new(
            &logger,
            network_store.clone(),
            subscription_manager.clone(),
            load_manager,
            metrics_registry.clone(),
        ));
        let mut graphql_server = GraphQLQueryServer::new(
            &logger_factory,
            graphql_metrics_registry,
            graphql_runner.clone(),
            node_id.clone(),
        );
        let subscription_server =
            GraphQLSubscriptionServer::new(&logger, graphql_runner.clone(), network_store.clone());

        let mut index_node_server = IndexNodeServer::new(
            &logger_factory,
            graphql_runner.clone(),
            network_store.clone(),
            link_resolver.clone(),
            network_store.subgraph_store().clone(),
        );

        if !opt.disable_block_ingestor {
            if ethereum_chains.len() > 0 {
                let block_polling_interval = Duration::from_millis(opt.ethereum_polling_interval);

                start_block_ingestor(&logger, block_polling_interval, ethereum_chains);
            }

            start_firehose_block_ingestor::<_, NearFirehoseHeaderOnlyBlock>(
                &logger,
                &network_store,
                near_chains,
            );

            // Start a task runner
            let mut job_runner = graph::util::jobs::Runner::new(&logger);
            register_store_jobs(
                &mut job_runner,
                network_store.clone(),
                primary_pool,
                metrics_registry.clone(),
            );
            graph::spawn_blocking(job_runner.start());
        }

        let subgraph_instance_manager = SubgraphInstanceManager::new(
            &logger_factory,
            network_store.subgraph_store(),
            blockchain_map.cheap_clone(),
            metrics_registry.clone(),
            link_resolver.cheap_clone(),
        );

        // Create IPFS-based subgraph provider
        let subgraph_provider = IpfsSubgraphAssignmentProvider::new(
            &logger_factory,
            link_resolver.cheap_clone(),
            subgraph_instance_manager,
        );

        // Check version switching mode environment variable
        let version_switching_mode = SubgraphVersionSwitchingMode::parse(
            env::var_os("EXPERIMENTAL_SUBGRAPH_VERSION_SWITCHING_MODE")
                .unwrap_or_else(|| "instant".into())
                .to_str()
                .expect("invalid version switching mode"),
        );

        // Create named subgraph provider for resolving subgraph name->ID mappings
        let subgraph_registrar = Arc::new(IpfsSubgraphRegistrar::new(
            &logger_factory,
            link_resolver.cheap_clone(),
            Arc::new(subgraph_provider),
            network_store.subgraph_store(),
            subscription_manager,
            blockchain_map,
            node_id.clone(),
            version_switching_mode,
        ));
        graph::spawn(
            subgraph_registrar
                .start()
                .map_err(|e| panic!("failed to initialize subgraph provider {}", e))
                .compat(),
        );

        // Start admin JSON-RPC server.
        let json_rpc_server = JsonRpcServer::serve(
            json_rpc_port,
            http_port,
            ws_port,
            subgraph_registrar.clone(),
            node_id.clone(),
            logger.clone(),
        )
        .expect("failed to start JSON-RPC admin server");

        // Let the server run forever.
        std::mem::forget(json_rpc_server);

        // Add the CLI subgraph with a REST request to the admin server.
        if let Some(subgraph) = subgraph {
            let (name, hash) = if subgraph.contains(':') {
                let mut split = subgraph.split(':');
                (split.next().unwrap(), split.next().unwrap().to_owned())
            } else {
                ("cli", subgraph)
            };

            let name = SubgraphName::new(name)
                .expect("Subgraph name must contain only a-z, A-Z, 0-9, '-' and '_'");
            let subgraph_id =
                DeploymentHash::new(hash).expect("Subgraph hash must be a valid IPFS hash");

            graph::spawn(
                async move {
                    subgraph_registrar.create_subgraph(name.clone()).await?;
                    subgraph_registrar
                        .create_subgraph_version(name, subgraph_id, node_id)
                        .await
                }
                .map_err(|e| panic!("Failed to deploy subgraph from `--subgraph` flag: {}", e)),
            );
        }

        // Serve GraphQL queries over HTTP
        graph::spawn(
            graphql_server
                .serve(http_port, ws_port)
                .expect("Failed to start GraphQL query server")
                .compat(),
        );

        // Serve GraphQL subscriptions over WebSockets
        graph::spawn(subscription_server.serve(ws_port));

        // Run the index node server
        graph::spawn(
            index_node_server
                .serve(index_node_port)
                .expect("Failed to start index node server")
                .compat(),
        );

        graph::spawn(
            metrics_server
                .serve(metrics_port)
                .expect("Failed to start metrics server")
                .compat(),
        );
    };

    graph::spawn(launch_services(logger.clone()));

    // Periodically check for contention in the tokio threadpool. First spawn a
    // task that simply responds to "ping" requests. Then spawn a separate
    // thread to periodically ping it and check responsiveness.
    let (ping_send, mut ping_receive) = mpsc::channel::<crossbeam_channel::Sender<()>>(1);
    graph::spawn(async move {
        while let Some(pong_send) = ping_receive.recv().await {
            let _ = pong_send.clone().send(());
        }
        panic!("ping sender dropped");
    });
    std::thread::spawn(move || loop {
        std::thread::sleep(Duration::from_secs(1));
        let (pong_send, pong_receive) = crossbeam_channel::bounded(1);
        if futures::executor::block_on(ping_send.clone().send(pong_send)).is_err() {
            debug!(contention_logger, "Shutting down contention checker thread");
            break;
        }
        let mut timeout = Duration::from_millis(10);
        while pong_receive.recv_timeout(timeout)
            == Err(crossbeam_channel::RecvTimeoutError::Timeout)
        {
            debug!(contention_logger, "Possible contention in tokio threadpool";
                                     "timeout_ms" => timeout.as_millis(),
                                     "code" => LogCode::TokioContention);
            if timeout < Duration::from_secs(10) {
                timeout *= 10;
            } else if std::env::var_os("GRAPH_KILL_IF_UNRESPONSIVE").is_some() {
                // The node is unresponsive, kill it in hopes it will be restarted.
                crit!(contention_logger, "Node is unresponsive, killing process");
                std::process::abort()
            }
        }
    });

    futures::future::pending::<()>().await;
}

<<<<<<< HEAD
/// Parses an Ethereum connection string and returns the network name and Ethereum adapter.
async fn create_ethereum_networks(
    logger: Logger,
    registry: Arc<MetricsRegistry>,
    config: Config,
) -> Result<EthereumNetworks, anyhow::Error> {
    let eth_rpc_metrics = Arc::new(ProviderEthRpcMetrics::new(registry));
    let mut parsed_networks = EthereumNetworks::new();
    for (name, chain) in config.chains.chains {
        if chain.protocol != BlockchainKind::Ethereum {
            continue;
        }

        for provider in chain.providers {
            if let ProviderDetails::Web3(web3) = provider.details {
                let capabilities = web3.node_capabilities();

                let logger = logger.new(o!("provider" => provider.label.clone()));
                info!(
                    logger,
                    "Creating transport";
                    "url" => &web3.url,
                    "capabilities" => capabilities
                );

                use crate::config::Transport::*;

                let (transport_event_loop, transport) = match web3.transport {
                    Rpc => Transport::new_rpc(&web3.url, web3.headers),
                    Ipc => Transport::new_ipc(&web3.url),
                    Ws => Transport::new_ws(&web3.url),
                };

                // If we drop the event loop the transport will stop working.
                // For now it's fine to just leak it.
                std::mem::forget(transport_event_loop);

                let supports_eip_1898 = !web3.features.contains("no_eip1898");

                parsed_networks.insert(
                    name.to_string(),
                    capabilities,
                    Arc::new(
                        graph_chain_ethereum::EthereumAdapter::new(
                            logger,
                            provider.label,
                            &web3.url,
                            transport,
                            eth_rpc_metrics.clone(),
                            supports_eip_1898,
                        )
                        .await,
                    ),
                );
            }
        }
    }
    parsed_networks.sort();
    Ok(parsed_networks)
}

async fn create_firehose_networks(
    logger: Logger,
    _registry: Arc<MetricsRegistry>,
    config: &Config,
) -> Result<BTreeMap<BlockchainKind, FirehoseNetworks>, anyhow::Error> {
    debug!(
        logger,
        "Creating firehose networks [{} chains, ingestor {}]",
        config.chains.chains.len(),
        config.chains.ingestor,
    );

    let mut networks_by_kind = BTreeMap::new();

    for (name, chain) in &config.chains.chains {
        for provider in &chain.providers {
            if let ProviderDetails::Firehose(ref firehose) = provider.details {
                let logger = logger.new(o!("provider" => provider.label.clone()));
                info!(
                    logger,
                    "Creating firehose endpoint";
                    "url" => &firehose.url,
                );

                let endpoint = FirehoseEndpoint::new(
                    logger,
                    &provider.label,
                    &firehose.url,
                    firehose.token.clone(),
                )
                .await?;

                let parsed_networks = networks_by_kind
                    .entry(chain.protocol)
                    .or_insert_with(|| FirehoseNetworks::new());
                parsed_networks.insert(name.to_string(), Arc::new(endpoint));
            }
        }
    }

    Ok(networks_by_kind)
}

/// Try to connect to all the providers in `eth_networks` and get their net
/// version and genesis block. Return the same `eth_networks` and the
/// retrieved net identifiers grouped by network name. Remove all providers
/// for which trying to connect resulted in an error from the returned
/// `EthereumNetworks`, since it's likely pointless to try and connect to
/// them. If the connection attempt to a provider times out after
/// `ETH_NET_VERSION_WAIT_TIME`, keep the provider, but don't report a
/// version for it.
async fn connect_networks(
    logger: &Logger,
    mut eth_networks: EthereumNetworks,
) -> (EthereumNetworks, Vec<(String, Vec<ChainIdentifier>)>) {
    // The status of a provider that we learned from connecting to it
    #[derive(PartialEq)]
    enum Status {
        Broken {
            network: String,
            provider: String,
        },
        Version {
            network: String,
            ident: ChainIdentifier,
        },
    }

    // This has one entry for each provider, and therefore multiple entries
    // for each network
    let statuses = join_all(
        eth_networks
            .flatten()
            .into_iter()
            .map(|(network_name, capabilities, eth_adapter)| {
                (network_name, capabilities, eth_adapter, logger.clone())
            })
            .map(|(network, capabilities, eth_adapter, logger)| async move {
                let logger = logger.new(o!("provider" => eth_adapter.provider().to_string()));
                info!(
                    logger, "Connecting to Ethereum to get network identifier";
                    "capabilities" => &capabilities
                );
                match tokio::time::timeout(ETH_NET_VERSION_WAIT_TIME, eth_adapter.net_identifiers())
                    .await
                    .map_err(Error::from)
                {
                    // An `Err` means a timeout, an `Ok(Err)` means some other error (maybe a typo
                    // on the URL)
                    Ok(Err(e)) | Err(e) => {
                        error!(logger, "Connection to provider failed. Not using this provider";
                                       "error" =>  e.to_string());
                        Status::Broken {
                            network,
                            provider: eth_adapter.provider().to_string(),
                        }
                    }
                    Ok(Ok(ident)) => {
                        info!(
                            logger,
                            "Connected to Ethereum";
                            "network_version" => &ident.net_version,
                            "capabilities" => &capabilities
                        );
                        Status::Version { network, ident }
                    }
                }
            }),
    )
    .await;

    // Group identifiers by network name
    let idents: HashMap<String, Vec<ChainIdentifier>> =
        statuses
            .into_iter()
            .fold(HashMap::new(), |mut networks, status| {
                match status {
                    Status::Broken { network, provider } => {
                        eth_networks.remove(&network, &provider)
                    }
                    Status::Version { network, ident } => {
                        networks.entry(network.to_string()).or_default().push(ident)
                    }
                }
                networks
            });
    let idents: Vec<_> = idents.into_iter().collect();
    (eth_networks, idents)
}

// FIXME (NEAR): This is quite wrong, will need a refactor to remove the need to have a `ChainIdentifier`
//               to create an actual `NetworkStore` (see `store_builder.network_store`).
fn compute_near_network_identifiers(
    firehose_networks: Option<&FirehoseNetworks>,
) -> Vec<(String, Vec<ChainIdentifier>)> {
    match firehose_networks {
        None => vec![],
        Some(v) => v
            .flatten()
            .into_iter()
            .map(|(name, endpoint)| {
                (
                    name,
                    ChainIdentifier {
                        genesis_block_hash: BlockHash::from(vec![]),
                        net_version: endpoint.provider.clone(),
                    },
                )
            })
            .fold(
                HashMap::<String, Vec<ChainIdentifier>>::new(),
                |mut networks, (name, endpoint)| {
                    networks.entry(name.to_string()).or_default().push(endpoint);
                    networks
                },
            )
            .into_iter()
            .collect(),
    }
}
fn compute_tendermint_network_identifiers(
    firehose_networks: Option<&FirehoseNetworks>,
) -> Vec<(String, Vec<ChainIdentifier>)> {
    match firehose_networks {
        None => vec![],
        Some(v) => v
            .flatten()
            .into_iter()
            .map(|(name, endpoint)| {
                (
                    name,
                    ChainIdentifier {
                        genesis_block_hash: BlockHash::from(vec![]),
                        net_version: endpoint.provider.clone(),
                    },
                )
            })
            .fold(
                HashMap::<String, Vec<ChainIdentifier>>::new(),
                |mut networks, (name, endpoint)| {
                    networks.entry(name.to_string()).or_default().push(endpoint);
                    networks
                },
            )
            .into_iter()
            .collect(),
    }
}

fn create_ipfs_clients(logger: &Logger, ipfs_addresses: &Vec<String>) -> Vec<IpfsClient> {
    // Parse the IPFS URL from the `--ipfs` command line argument
    let ipfs_addresses: Vec<_> = ipfs_addresses
        .iter()
        .map(|uri| {
            if uri.starts_with("http://") || uri.starts_with("https://") {
                String::from(uri)
            } else {
                format!("http://{}", uri)
            }
        })
        .collect();

    ipfs_addresses
        .into_iter()
        .map(|ipfs_address| {
            info!(
                logger,
                "Trying IPFS node at: {}",
                SafeDisplay(&ipfs_address)
            );

            let ipfs_client = match IpfsClient::new(&ipfs_address) {
                Ok(ipfs_client) => ipfs_client,
                Err(e) => {
                    error!(
                        logger,
                        "Failed to create IPFS client for `{}`: {}",
                        SafeDisplay(&ipfs_address),
                        e
                    );
                    panic!("Could not connect to IPFS");
                }
            };

            // Test the IPFS client by getting the version from the IPFS daemon
            let ipfs_test = ipfs_client.cheap_clone();
            let ipfs_ok_logger = logger.clone();
            let ipfs_err_logger = logger.clone();
            let ipfs_address_for_ok = ipfs_address.clone();
            let ipfs_address_for_err = ipfs_address.clone();
            graph::spawn(async move {
                ipfs_test
                    .test()
                    .map_err(move |e| {
                        error!(
                            ipfs_err_logger,
                            "Is there an IPFS node running at \"{}\"?",
                            SafeDisplay(ipfs_address_for_err),
                        );
                        panic!("Failed to connect to IPFS: {}", e);
                    })
                    .map_ok(move |_| {
                        info!(
                            ipfs_ok_logger,
                            "Successfully connected to IPFS node at: {}",
                            SafeDisplay(ipfs_address_for_ok)
                        );
                    })
                    .await
            });

            ipfs_client
        })
        .collect()
}

=======
>>>>>>> 6cf64b88
/// Return the hashmap of ethereum chains and also add them to `blockchain_map`.
fn ethereum_networks_as_chains(
    blockchain_map: &mut BlockchainMap,
    logger: &Logger,
    node_id: NodeId,
    registry: Arc<MetricsRegistry>,
    firehose_networks: Option<&FirehoseNetworks>,
    eth_networks: &EthereumNetworks,
    store: &Store,
    chain_head_update_listener: Arc<ChainHeadUpdateListener>,
    logger_factory: &LoggerFactory,
) -> HashMap<String, Arc<ethereum::Chain>> {
    let chains: Vec<_> = eth_networks
        .networks
        .iter()
        .filter_map(|(network_name, eth_adapters)| {
            store
                .block_store()
                .chain_store(network_name)
                .map(|chain_store| {
                    let is_ingestible = chain_store.is_ingestible();
                    (network_name, eth_adapters, chain_store, is_ingestible)
                })
                .or_else(|| {
                    error!(
                        logger,
                        "No store configured for Ethereum chain {}; ignoring this chain",
                        network_name
                    );
                    None
                })
        })
        .map(|(network_name, eth_adapters, chain_store, is_ingestible)| {
            let firehose_endpoints = firehose_networks.and_then(|v| v.networks.get(network_name));

            let chain = ethereum::Chain::new(
                logger_factory.clone(),
                network_name.clone(),
                node_id.clone(),
                registry.clone(),
                chain_store.cheap_clone(),
                chain_store,
                store.subgraph_store(),
                firehose_endpoints.map_or_else(|| FirehoseNetworkEndpoints::new(), |v| v.clone()),
                eth_adapters.clone(),
                chain_head_update_listener.clone(),
                *ANCESTOR_COUNT,
                *REORG_THRESHOLD,
                is_ingestible,
            );
            (network_name.clone(), Arc::new(chain))
        })
        .collect();

    for (network_name, chain) in chains.iter().cloned() {
        blockchain_map.insert::<graph_chain_ethereum::Chain>(network_name, chain)
    }

    HashMap::from_iter(chains)
}

fn tendermint_networks_as_chains(
    blockchain_map: &mut BlockchainMap,
    logger: &Logger,
    firehose_networks: Option<&FirehoseNetworks>,
    store: &Store,
    logger_factory: &LoggerFactory,
) -> HashMap<String, Arc<tendermint::Chain>> {
    match firehose_networks {
        None => HashMap::new(),
        Some(v) => {
            let chains: Vec<_> = v
                .networks
                .iter()
                .filter_map(|(network_name, firehose_endpoints)| {
                    store
                        .block_store()
                        .chain_store(network_name)
                        .map(|chain_store| (network_name, chain_store, firehose_endpoints))
                        .or_else(|| {
                            error!(
                                logger,
                                "No store configured for Tendermint chain {}; ignoring this chain",
                                network_name
                            );
                            None
                        })
                })
                .map(|(network_name, chain_store, firehose_endpoints)| {
                    (
                        network_name.clone(),
                        Arc::new(tendermint::Chain::new(
                            logger_factory.clone(),
                            network_name.clone(),
                            chain_store,
                            store.subgraph_store(),
                            firehose_endpoints.clone(),
                        )),
                    )
                })
                .collect();

            for (network_name, chain) in chains.iter().cloned() {
                blockchain_map.insert(network_name, chain)
            }
            HashMap::from_iter(chains)
        }
    }
}

/// Return the hashmap of ethereum chains and also add them to `blockchain_map`.
fn near_networks_as_chains(
    blockchain_map: &mut BlockchainMap,
    logger: &Logger,
    firehose_networks: &FirehoseNetworks,
    store: &Store,
    logger_factory: &LoggerFactory,
) -> HashMap<String, FirehoseChain<near::Chain>> {
    let chains: Vec<_> = firehose_networks
        .networks
        .iter()
        .filter_map(|(network_name, firehose_endpoints)| {
            store
                .block_store()
                .chain_store(network_name)
                .map(|chain_store| (network_name, chain_store, firehose_endpoints))
                .or_else(|| {
                    error!(
                        logger,
                        "No store configured for NEAR chain {}; ignoring this chain", network_name
                    );
                    None
                })
        })
        .map(|(network_name, chain_store, firehose_endpoints)| {
            (
                network_name.clone(),
                FirehoseChain {
                    chain: Arc::new(near::Chain::new(
                        logger_factory.clone(),
                        network_name.clone(),
                        chain_store,
                        firehose_endpoints.clone(),
                    )),
                    firehose_endpoints: firehose_endpoints.clone(),
                },
            )
        })
        .collect();

    for (network_name, firehose_chain) in chains.iter() {
        blockchain_map
            .insert::<graph_chain_near::Chain>(network_name.clone(), firehose_chain.chain.clone())
    }

    HashMap::from_iter(chains)
}

fn start_block_ingestor(
    logger: &Logger,
    block_polling_interval: Duration,
    chains: HashMap<String, Arc<ethereum::Chain>>,
) {
    // BlockIngestor must be configured to keep at least REORG_THRESHOLD ancestors,
    // otherwise BlockStream will not work properly.
    // BlockStream expects the blocks after the reorg threshold to be present in the
    // database.
    assert!(*ANCESTOR_COUNT >= *REORG_THRESHOLD);

    info!(
        logger,
        "Starting block ingestors with {} chains [{}]",
        chains.len(),
        chains
            .keys()
            .map(|v| v.clone())
            .collect::<Vec<String>>()
            .join(", ")
    );

    // Create Ethereum block ingestors and spawn a thread to run each
    chains
        .iter()
        .filter(|(network_name, chain)| {
            if !chain.is_ingestible {
                error!(logger, "Not starting block ingestor (chain is defective)"; "network_name" => &network_name);
            }
            chain.is_ingestible
        })
        .for_each(|(network_name, chain)| {
            info!(
                logger,
                "Starting block ingestor for network";
                "network_name" => &network_name
            );

            let block_ingestor = BlockIngestor::<ethereum::Chain>::new(
                chain.ingestor_adapter(),
                block_polling_interval,
            )
            .expect("failed to create Ethereum block ingestor");

            // Run the Ethereum block ingestor in the background
            graph::spawn(block_ingestor.into_polling_stream());
        });
}

#[derive(Clone)]
struct FirehoseChain<C: Blockchain> {
    chain: Arc<C>,
    firehose_endpoints: FirehoseNetworkEndpoints,
}

fn start_firehose_block_ingestor<C, M>(
    logger: &Logger,
    store: &Store,
    chains: HashMap<String, FirehoseChain<C>>,
) where
    C: Blockchain,
    M: prost::Message + BlockchainBlock + Default + 'static,
{
    info!(
        logger,
        "Starting firehose block ingestors with {} chains [{}]",
        chains.len(),
        chains
            .keys()
            .map(|v| v.clone())
            .collect::<Vec<String>>()
            .join(", ")
    );

    // Create Firehose block ingestors and spawn a thread to run each
    chains
        .iter()
        .for_each(|(network_name, chain)| {
            info!(
                logger,
                "Starting firehose block ingestor for network";
                "network_name" => &network_name
            );

            let endpoint = chain
                .firehose_endpoints
                .random()
                .expect("One Firehose endpoint should exist at that execution point");

            match store.block_store().chain_store(network_name.as_ref()) {
                Some(s) => {
                    let block_ingestor = FirehoseBlockIngestor::<M>::new(
                        s,
                        endpoint.clone(),
                        logger.new(o!("component" => "FirehoseBlockIngestor", "provider" => endpoint.provider.clone())),
                    );

                    // Run the Firehose block ingestor in the background
                    graph::spawn(block_ingestor.run());
                },
                None => {
                    error!(logger, "Not starting firehose block ingestor (no chain store available)"; "network_name" => &network_name);
                }
            }
        });
}<|MERGE_RESOLUTION|>--- conflicted
+++ resolved
@@ -8,16 +8,10 @@
 use graph::firehose::endpoints::{FirehoseNetworkEndpoints, FirehoseNetworks};
 use graph::log::logger;
 use graph::prelude::{IndexNodeServer as _, JsonRpcServer as _, *};
-<<<<<<< HEAD
-use graph::util::security::SafeDisplay;
-use graph_chain_ethereum::{self as ethereum, network_indexer, EthereumAdapterTrait, Transport};
-use graph_chain_near::{self as near};
-use graph_chain_tendermint as tendermint;
-=======
 use graph::prometheus::Registry;
 use graph_chain_ethereum as ethereum;
 use graph_chain_near::{self as near, HeaderOnlyBlock as NearFirehoseHeaderOnlyBlock};
->>>>>>> 6cf64b88
+use graph_chain_tendermint::{self as tendermint, EventList as TendermintFirehoseEventList};
 use graph_core::{
     LinkResolver, MetricsRegistry, SubgraphAssignmentProvider as IpfsSubgraphAssignmentProvider,
     SubgraphInstanceManager, SubgraphRegistrar as IpfsSubgraphRegistrar,
@@ -205,23 +199,9 @@
         // `blockchain_map`.
         let mut blockchain_map = BlockchainMap::new();
 
-<<<<<<< HEAD
-        let (eth_networks, ethereum_idents) = connect_networks(&logger, eth_networks).await;
-        let near_idents =
-            compute_near_network_identifiers(firehose_networks_by_kind.get(&BlockchainKind::Near));
-
-        let tendermint_idents = compute_tendermint_network_identifiers(
-            firehose_networks_by_kind.get(&BlockchainKind::Tendermint),
-        );
-
-        let network_identifiers = ethereum_idents
-            .into_iter()
-            .chain(near_idents.into_iter())
-            .chain(tendermint_idents.into_iter())
-            .collect();
-=======
         let (eth_networks, ethereum_idents) =
             connect_ethereum_networks(&logger, eth_networks).await;
+
         let (near_networks, near_idents) =
             connect_firehose_networks::<NearFirehoseHeaderOnlyBlock>(
                 &logger,
@@ -230,9 +210,22 @@
                     .unwrap_or_else(|| FirehoseNetworks::new()),
             )
             .await;
->>>>>>> 6cf64b88
-
-        let network_identifiers = ethereum_idents.into_iter().chain(near_idents).collect();
+
+        let (tendermint_networks, tendermint_idents) =
+            connect_firehose_networks::<TendermintFirehoseEventList>(
+                &logger,
+                firehose_networks_by_kind
+                    .remove(&BlockchainKind::Tendermint)
+                    .unwrap_or_else(|| FirehoseNetworks::new()),
+            )
+            .await;
+
+        let network_identifiers = ethereum_idents
+            .into_iter()
+            .chain(near_idents)
+            .chain(tendermint_networks)
+            .collect();
+
         let network_store = store_builder.network_store(network_identifiers);
 
         let ethereum_chains = ethereum_networks_as_chains(
@@ -255,10 +248,10 @@
             &logger_factory,
         );
 
-        tendermint_networks_as_chains(
+        let tendermint_chains = tendermint_networks_as_chains(
             &mut blockchain_map,
             &logger,
-            firehose_networks_by_kind.get(&BlockchainKind::Tendermint),
+            &tendermint_networks,
             network_store.as_ref(),
             &logger_factory,
         );
@@ -305,6 +298,11 @@
                 &logger,
                 &network_store,
                 near_chains,
+            );
+            start_firehose_block_ingestor::<_, TendermintFirehoseEventList>(
+                &logger,
+                &network_store,
+                tendermint_chains,
             );
 
             // Start a task runner
@@ -464,326 +462,6 @@
     futures::future::pending::<()>().await;
 }
 
-<<<<<<< HEAD
-/// Parses an Ethereum connection string and returns the network name and Ethereum adapter.
-async fn create_ethereum_networks(
-    logger: Logger,
-    registry: Arc<MetricsRegistry>,
-    config: Config,
-) -> Result<EthereumNetworks, anyhow::Error> {
-    let eth_rpc_metrics = Arc::new(ProviderEthRpcMetrics::new(registry));
-    let mut parsed_networks = EthereumNetworks::new();
-    for (name, chain) in config.chains.chains {
-        if chain.protocol != BlockchainKind::Ethereum {
-            continue;
-        }
-
-        for provider in chain.providers {
-            if let ProviderDetails::Web3(web3) = provider.details {
-                let capabilities = web3.node_capabilities();
-
-                let logger = logger.new(o!("provider" => provider.label.clone()));
-                info!(
-                    logger,
-                    "Creating transport";
-                    "url" => &web3.url,
-                    "capabilities" => capabilities
-                );
-
-                use crate::config::Transport::*;
-
-                let (transport_event_loop, transport) = match web3.transport {
-                    Rpc => Transport::new_rpc(&web3.url, web3.headers),
-                    Ipc => Transport::new_ipc(&web3.url),
-                    Ws => Transport::new_ws(&web3.url),
-                };
-
-                // If we drop the event loop the transport will stop working.
-                // For now it's fine to just leak it.
-                std::mem::forget(transport_event_loop);
-
-                let supports_eip_1898 = !web3.features.contains("no_eip1898");
-
-                parsed_networks.insert(
-                    name.to_string(),
-                    capabilities,
-                    Arc::new(
-                        graph_chain_ethereum::EthereumAdapter::new(
-                            logger,
-                            provider.label,
-                            &web3.url,
-                            transport,
-                            eth_rpc_metrics.clone(),
-                            supports_eip_1898,
-                        )
-                        .await,
-                    ),
-                );
-            }
-        }
-    }
-    parsed_networks.sort();
-    Ok(parsed_networks)
-}
-
-async fn create_firehose_networks(
-    logger: Logger,
-    _registry: Arc<MetricsRegistry>,
-    config: &Config,
-) -> Result<BTreeMap<BlockchainKind, FirehoseNetworks>, anyhow::Error> {
-    debug!(
-        logger,
-        "Creating firehose networks [{} chains, ingestor {}]",
-        config.chains.chains.len(),
-        config.chains.ingestor,
-    );
-
-    let mut networks_by_kind = BTreeMap::new();
-
-    for (name, chain) in &config.chains.chains {
-        for provider in &chain.providers {
-            if let ProviderDetails::Firehose(ref firehose) = provider.details {
-                let logger = logger.new(o!("provider" => provider.label.clone()));
-                info!(
-                    logger,
-                    "Creating firehose endpoint";
-                    "url" => &firehose.url,
-                );
-
-                let endpoint = FirehoseEndpoint::new(
-                    logger,
-                    &provider.label,
-                    &firehose.url,
-                    firehose.token.clone(),
-                )
-                .await?;
-
-                let parsed_networks = networks_by_kind
-                    .entry(chain.protocol)
-                    .or_insert_with(|| FirehoseNetworks::new());
-                parsed_networks.insert(name.to_string(), Arc::new(endpoint));
-            }
-        }
-    }
-
-    Ok(networks_by_kind)
-}
-
-/// Try to connect to all the providers in `eth_networks` and get their net
-/// version and genesis block. Return the same `eth_networks` and the
-/// retrieved net identifiers grouped by network name. Remove all providers
-/// for which trying to connect resulted in an error from the returned
-/// `EthereumNetworks`, since it's likely pointless to try and connect to
-/// them. If the connection attempt to a provider times out after
-/// `ETH_NET_VERSION_WAIT_TIME`, keep the provider, but don't report a
-/// version for it.
-async fn connect_networks(
-    logger: &Logger,
-    mut eth_networks: EthereumNetworks,
-) -> (EthereumNetworks, Vec<(String, Vec<ChainIdentifier>)>) {
-    // The status of a provider that we learned from connecting to it
-    #[derive(PartialEq)]
-    enum Status {
-        Broken {
-            network: String,
-            provider: String,
-        },
-        Version {
-            network: String,
-            ident: ChainIdentifier,
-        },
-    }
-
-    // This has one entry for each provider, and therefore multiple entries
-    // for each network
-    let statuses = join_all(
-        eth_networks
-            .flatten()
-            .into_iter()
-            .map(|(network_name, capabilities, eth_adapter)| {
-                (network_name, capabilities, eth_adapter, logger.clone())
-            })
-            .map(|(network, capabilities, eth_adapter, logger)| async move {
-                let logger = logger.new(o!("provider" => eth_adapter.provider().to_string()));
-                info!(
-                    logger, "Connecting to Ethereum to get network identifier";
-                    "capabilities" => &capabilities
-                );
-                match tokio::time::timeout(ETH_NET_VERSION_WAIT_TIME, eth_adapter.net_identifiers())
-                    .await
-                    .map_err(Error::from)
-                {
-                    // An `Err` means a timeout, an `Ok(Err)` means some other error (maybe a typo
-                    // on the URL)
-                    Ok(Err(e)) | Err(e) => {
-                        error!(logger, "Connection to provider failed. Not using this provider";
-                                       "error" =>  e.to_string());
-                        Status::Broken {
-                            network,
-                            provider: eth_adapter.provider().to_string(),
-                        }
-                    }
-                    Ok(Ok(ident)) => {
-                        info!(
-                            logger,
-                            "Connected to Ethereum";
-                            "network_version" => &ident.net_version,
-                            "capabilities" => &capabilities
-                        );
-                        Status::Version { network, ident }
-                    }
-                }
-            }),
-    )
-    .await;
-
-    // Group identifiers by network name
-    let idents: HashMap<String, Vec<ChainIdentifier>> =
-        statuses
-            .into_iter()
-            .fold(HashMap::new(), |mut networks, status| {
-                match status {
-                    Status::Broken { network, provider } => {
-                        eth_networks.remove(&network, &provider)
-                    }
-                    Status::Version { network, ident } => {
-                        networks.entry(network.to_string()).or_default().push(ident)
-                    }
-                }
-                networks
-            });
-    let idents: Vec<_> = idents.into_iter().collect();
-    (eth_networks, idents)
-}
-
-// FIXME (NEAR): This is quite wrong, will need a refactor to remove the need to have a `ChainIdentifier`
-//               to create an actual `NetworkStore` (see `store_builder.network_store`).
-fn compute_near_network_identifiers(
-    firehose_networks: Option<&FirehoseNetworks>,
-) -> Vec<(String, Vec<ChainIdentifier>)> {
-    match firehose_networks {
-        None => vec![],
-        Some(v) => v
-            .flatten()
-            .into_iter()
-            .map(|(name, endpoint)| {
-                (
-                    name,
-                    ChainIdentifier {
-                        genesis_block_hash: BlockHash::from(vec![]),
-                        net_version: endpoint.provider.clone(),
-                    },
-                )
-            })
-            .fold(
-                HashMap::<String, Vec<ChainIdentifier>>::new(),
-                |mut networks, (name, endpoint)| {
-                    networks.entry(name.to_string()).or_default().push(endpoint);
-                    networks
-                },
-            )
-            .into_iter()
-            .collect(),
-    }
-}
-fn compute_tendermint_network_identifiers(
-    firehose_networks: Option<&FirehoseNetworks>,
-) -> Vec<(String, Vec<ChainIdentifier>)> {
-    match firehose_networks {
-        None => vec![],
-        Some(v) => v
-            .flatten()
-            .into_iter()
-            .map(|(name, endpoint)| {
-                (
-                    name,
-                    ChainIdentifier {
-                        genesis_block_hash: BlockHash::from(vec![]),
-                        net_version: endpoint.provider.clone(),
-                    },
-                )
-            })
-            .fold(
-                HashMap::<String, Vec<ChainIdentifier>>::new(),
-                |mut networks, (name, endpoint)| {
-                    networks.entry(name.to_string()).or_default().push(endpoint);
-                    networks
-                },
-            )
-            .into_iter()
-            .collect(),
-    }
-}
-
-fn create_ipfs_clients(logger: &Logger, ipfs_addresses: &Vec<String>) -> Vec<IpfsClient> {
-    // Parse the IPFS URL from the `--ipfs` command line argument
-    let ipfs_addresses: Vec<_> = ipfs_addresses
-        .iter()
-        .map(|uri| {
-            if uri.starts_with("http://") || uri.starts_with("https://") {
-                String::from(uri)
-            } else {
-                format!("http://{}", uri)
-            }
-        })
-        .collect();
-
-    ipfs_addresses
-        .into_iter()
-        .map(|ipfs_address| {
-            info!(
-                logger,
-                "Trying IPFS node at: {}",
-                SafeDisplay(&ipfs_address)
-            );
-
-            let ipfs_client = match IpfsClient::new(&ipfs_address) {
-                Ok(ipfs_client) => ipfs_client,
-                Err(e) => {
-                    error!(
-                        logger,
-                        "Failed to create IPFS client for `{}`: {}",
-                        SafeDisplay(&ipfs_address),
-                        e
-                    );
-                    panic!("Could not connect to IPFS");
-                }
-            };
-
-            // Test the IPFS client by getting the version from the IPFS daemon
-            let ipfs_test = ipfs_client.cheap_clone();
-            let ipfs_ok_logger = logger.clone();
-            let ipfs_err_logger = logger.clone();
-            let ipfs_address_for_ok = ipfs_address.clone();
-            let ipfs_address_for_err = ipfs_address.clone();
-            graph::spawn(async move {
-                ipfs_test
-                    .test()
-                    .map_err(move |e| {
-                        error!(
-                            ipfs_err_logger,
-                            "Is there an IPFS node running at \"{}\"?",
-                            SafeDisplay(ipfs_address_for_err),
-                        );
-                        panic!("Failed to connect to IPFS: {}", e);
-                    })
-                    .map_ok(move |_| {
-                        info!(
-                            ipfs_ok_logger,
-                            "Successfully connected to IPFS node at: {}",
-                            SafeDisplay(ipfs_address_for_ok)
-                        );
-                    })
-                    .await
-            });
-
-            ipfs_client
-        })
-        .collect()
-}
-
-=======
->>>>>>> 6cf64b88
 /// Return the hashmap of ethereum chains and also add them to `blockchain_map`.
 fn ethereum_networks_as_chains(
     blockchain_map: &mut BlockchainMap,
@@ -848,50 +526,49 @@
 fn tendermint_networks_as_chains(
     blockchain_map: &mut BlockchainMap,
     logger: &Logger,
-    firehose_networks: Option<&FirehoseNetworks>,
+    firehose_networks: &FirehoseNetworks,
     store: &Store,
     logger_factory: &LoggerFactory,
-) -> HashMap<String, Arc<tendermint::Chain>> {
-    match firehose_networks {
-        None => HashMap::new(),
-        Some(v) => {
-            let chains: Vec<_> = v
-                .networks
-                .iter()
-                .filter_map(|(network_name, firehose_endpoints)| {
-                    store
-                        .block_store()
-                        .chain_store(network_name)
-                        .map(|chain_store| (network_name, chain_store, firehose_endpoints))
-                        .or_else(|| {
-                            error!(
-                                logger,
-                                "No store configured for Tendermint chain {}; ignoring this chain",
-                                network_name
-                            );
-                            None
-                        })
+) -> HashMap<String, FirehoseChain<tendermint::Chain>> {
+    let chains: Vec<_> = firehose_networks
+        .networks
+        .iter()
+        .filter_map(|(network_name, firehose_endpoints)| {
+            store
+                .block_store()
+                .chain_store(network_name)
+                .map(|chain_store| (network_name, chain_store, firehose_endpoints))
+                .or_else(|| {
+                    error!(
+                        logger,
+                        "No store configured for Tendermint chain {}; ignoring this chain",
+                        network_name
+                    );
+                    None
                 })
-                .map(|(network_name, chain_store, firehose_endpoints)| {
-                    (
+        })
+        .map(|(network_name, chain_store, firehose_endpoints)| {
+            (
+                network_name.clone(),
+                FirehoseChain {
+                    chain: Arc::new(tendermint::Chain::new(
+                        logger_factory.clone(),
                         network_name.clone(),
-                        Arc::new(tendermint::Chain::new(
-                            logger_factory.clone(),
-                            network_name.clone(),
-                            chain_store,
-                            store.subgraph_store(),
-                            firehose_endpoints.clone(),
-                        )),
-                    )
-                })
-                .collect();
-
-            for (network_name, chain) in chains.iter().cloned() {
-                blockchain_map.insert(network_name, chain)
-            }
-            HashMap::from_iter(chains)
-        }
+                        chain_store,
+                        firehose_endpoints.clone(),
+                    )),
+                    firehose_endpoints: firehose_endpoints.clone(),
+                },
+            )
+        })
+        .collect();
+
+    for (network_name, firehose_chain) in chains.iter() {
+        blockchain_map
+            .insert::<tendermint::Chain>(network_name.clone(), firehose_chain.chain.clone())
     }
+
+    HashMap::from_iter(chains)
 }
 
 /// Return the hashmap of ethereum chains and also add them to `blockchain_map`.
