use detail::DeploymentDetail;
use diesel::connection::SimpleConnection;
use diesel::pg::PgConnection;
use diesel::prelude::*;
use diesel::r2d2::{ConnectionManager, PooledConnection};
use graph::anyhow::Context;
use graph::blockchain::block_stream::FirehoseCursor;
use graph::components::store::{EntityKey, EntityType, PruneReporter, StoredDynamicDataSource};
use graph::components::versions::VERSIONS;
use graph::data::query::Trace;
use graph::data::subgraph::{status, SPEC_VERSION_0_0_6};
use graph::data_source::CausalityRegion;
use graph::prelude::{
    tokio, ApiVersion, CancelHandle, CancelToken, CancelableError, EntityOperation, PoolWaitStats,
    SubgraphDeploymentEntity,
};
use graph::semver::Version;
use lru_time_cache::LruCache;
use rand::{seq::SliceRandom, thread_rng};
use std::borrow::Cow;
use std::collections::{BTreeMap, HashMap};
use std::convert::Into;
use std::iter::FromIterator;
use std::ops::Bound;
use std::ops::Deref;
use std::str::FromStr;
use std::sync::{atomic::AtomicUsize, Arc, Mutex};
use std::time::Instant;

use graph::components::store::EntityCollection;
use graph::components::subgraph::{ProofOfIndexingFinisher, ProofOfIndexingVersion};
use graph::constraint_violation;
use graph::data::subgraph::schema::{DeploymentCreate, SubgraphError, POI_OBJECT};
use graph::prelude::{
    anyhow, debug, info, o, warn, web3, ApiSchema, AttributeNames, BlockNumber, BlockPtr,
    CheapClone, DeploymentHash, DeploymentState, Entity, EntityModification, EntityQuery, Error,
    Logger, QueryExecutionError, Schema, StopwatchMetrics, StoreError, StoreEvent, UnfailOutcome,
    Value, ENV_VARS,
};
use graph_graphql::prelude::api_schema;
use web3::types::Address;

use crate::block_range::block_number;
use crate::catalog;
use crate::deployment;
use crate::detail::ErrorDetail;
use crate::dynds::DataSourcesTable;
use crate::relational::{Layout, LayoutCache, SqlName, Table};
use crate::relational_queries::FromEntityData;
use crate::{connection_pool::ConnectionPool, detail};
use crate::{dynds, primary::Site};

/// When connected to read replicas, this allows choosing which DB server to use for an operation.
#[derive(Copy, Clone, Debug, PartialEq, Eq)]
pub enum ReplicaId {
    /// The main server has write and read access.
    Main,

    /// A read replica identified by its index.
    ReadOnly(usize),
}

/// Commonly needed information about a subgraph that we cache in
/// `Store.subgraph_cache`. Only immutable subgraph data can be cached this
/// way as the cache lives for the lifetime of the `Store` object
#[derive(Clone)]
pub(crate) struct SubgraphInfo {
    /// The schema as supplied by the user
    pub(crate) input: Arc<Schema>,
    /// The schema we derive from `input` with `graphql::schema::api::api_schema`
    pub(crate) api: HashMap<ApiVersion, Arc<ApiSchema>>,
    /// The block number at which this subgraph was grafted onto
    /// another one. We do not allow reverting past this block
    pub(crate) graft_block: Option<BlockNumber>,
    /// The deployment hash of the remote subgraph whose store
    /// will be GraphQL queried, for debugging purposes.
    pub(crate) debug_fork: Option<DeploymentHash>,
    pub(crate) description: Option<String>,
    pub(crate) repository: Option<String>,
    pub(crate) poi_version: ProofOfIndexingVersion,
}

pub struct StoreInner {
    logger: Logger,

    pool: ConnectionPool,
    read_only_pools: Vec<ConnectionPool>,

    /// A list of the available replicas set up such that when we run
    /// through the list once, we picked each replica according to its
    /// desired weight. Each replica can appear multiple times in the list
    replica_order: Vec<ReplicaId>,
    /// The current position in `replica_order` so we know which one to
    /// pick next
    conn_round_robin_counter: AtomicUsize,

    /// A cache of commonly needed data about a subgraph.
    subgraph_cache: Mutex<LruCache<DeploymentHash, SubgraphInfo>>,

    /// A cache for the layout metadata for subgraphs. The Store just
    /// hosts this because it lives long enough, but it is managed from
    /// the entities module
    pub(crate) layout_cache: LayoutCache,
}

/// Storage of the data for individual deployments. Each `DeploymentStore`
/// corresponds to one of the database shards that `SubgraphStore` manages.
#[derive(Clone)]
pub struct DeploymentStore(Arc<StoreInner>);

impl CheapClone for DeploymentStore {}

impl Deref for DeploymentStore {
    type Target = StoreInner;
    fn deref(&self) -> &Self::Target {
        &self.0
    }
}

impl DeploymentStore {
    pub fn new(
        logger: &Logger,
        pool: ConnectionPool,
        read_only_pools: Vec<ConnectionPool>,
        mut pool_weights: Vec<usize>,
    ) -> Self {
        // Create a store-specific logger
        let logger = logger.new(o!("component" => "Store"));

        // Create a list of replicas with repetitions according to the weights
        // and shuffle the resulting list. Any missing weights in the list
        // default to 1
        pool_weights.resize(read_only_pools.len() + 1, 1);
        let mut replica_order: Vec<_> = pool_weights
            .iter()
            .enumerate()
            .map(|(i, weight)| {
                let replica = if i == 0 {
                    ReplicaId::Main
                } else {
                    ReplicaId::ReadOnly(i - 1)
                };
                vec![replica; *weight]
            })
            .flatten()
            .collect();
        let mut rng = thread_rng();
        replica_order.shuffle(&mut rng);
        debug!(logger, "Using postgres host order {:?}", replica_order);

        // Create the store
        let store = StoreInner {
            logger: logger.clone(),
            pool,
            read_only_pools,
            replica_order,
            conn_round_robin_counter: AtomicUsize::new(0),
            subgraph_cache: Mutex::new(LruCache::with_capacity(100)),
            layout_cache: LayoutCache::new(ENV_VARS.store.query_stats_refresh_interval),
        };

        DeploymentStore(Arc::new(store))
    }

    pub(crate) fn create_deployment(
        &self,
        schema: &Schema,
        deployment: DeploymentCreate,
        site: Arc<Site>,
        graft_base: Option<Arc<Layout>>,
        replace: bool,
    ) -> Result<(), StoreError> {
        let conn = self.get_conn()?;
        conn.transaction(|| -> Result<_, StoreError> {
            let exists = deployment::exists(&conn, &site)?;

            // Create (or update) the metadata. Update only happens in tests
            if replace || !exists {
                deployment::create_deployment(&conn, &site, deployment, exists, replace)?;
            };

            // Create the schema for the subgraph data
            if !exists {
                let query = format!("create schema {}", &site.namespace);
                conn.batch_execute(&query)?;

                let layout = Layout::create_relational_schema(&conn, site.clone(), schema)?;
                // See if we are grafting and check that the graft is permissible
                if let Some(base) = graft_base {
                    let errors = layout.can_copy_from(&base);
                    if !errors.is_empty() {
                        return Err(StoreError::Unknown(anyhow!(
                            "The subgraph `{}` cannot be used as the graft base \
                             for `{}` because the schemas are incompatible:\n    - {}",
                            &base.catalog.site.namespace,
                            &layout.catalog.site.namespace,
                            errors.join("\n    - ")
                        )));
                    }
                }

                // Create data sources table
                if site.schema_version.private_data_sources() {
                    conn.batch_execute(&DataSourcesTable::new(site.namespace.clone()).as_ddl())?;
                }
            }
            Ok(())
        })
    }

    pub(crate) fn load_deployment(
        &self,
        site: &Site,
    ) -> Result<SubgraphDeploymentEntity, StoreError> {
        let conn = self.get_conn()?;
        Ok(detail::deployment_entity(&conn, site)
            .with_context(|| format!("Deployment details not found for {}", site.deployment))?)
    }

    // Remove the data and metadata for the deployment `site`. This operation
    // is not reversible
    pub(crate) fn drop_deployment(&self, site: &Site) -> Result<(), StoreError> {
        let conn = self.get_conn()?;
        conn.transaction(|| {
            crate::deployment::drop_schema(&conn, &site.namespace)?;
            if !site.schema_version.private_data_sources() {
                crate::dynds::shared::drop(&conn, &site.deployment)?;
            }
            crate::deployment::drop_metadata(&conn, site)
        })
    }

    pub(crate) fn execute_query<T: FromEntityData>(
        &self,
        conn: &PgConnection,
        site: Arc<Site>,
        query: EntityQuery,
    ) -> Result<(Vec<T>, Trace), QueryExecutionError> {
        let layout = self.layout(conn, site)?;

        let logger = query.logger.unwrap_or_else(|| self.logger.clone());
        layout.query(
            &logger,
            conn,
            query.collection,
            query.filter,
            query.order,
            query.range,
            query.block,
            query.query_id,
        )
    }

    fn check_interface_entity_uniqueness(
        &self,
        conn: &PgConnection,
        layout: &Layout,
        key: &EntityKey,
    ) -> Result<(), StoreError> {
        // Collect all types that share an interface implementation with this
        // entity type, and make sure there are no conflicting IDs.
        //
        // To understand why this is necessary, suppose that `Dog` and `Cat` are
        // types and both implement an interface `Pet`, and both have instances
        // with `id: "Fred"`. If a type `PetOwner` has a field `pets: [Pet]`
        // then with the value `pets: ["Fred"]`, there's no way to disambiguate
        // if that's Fred the Dog, Fred the Cat or both.
        //
        // This assumes that there are no concurrent writes to a subgraph.
        let schema = self
            .subgraph_info_with_conn(conn, &layout.site)?
            .api
            .get(&Default::default())
            .expect("API schema should be present")
            .clone();
        let types_for_interface = schema.types_for_interface();
        let entity_type = key.entity_type.to_string();
        let types_with_shared_interface = Vec::from_iter(
            schema
                .interfaces_for_type(&key.entity_type)
                .into_iter()
                .flatten()
                .map(|interface| &types_for_interface[&interface.into()])
                .flatten()
                .map(EntityType::from)
                .filter(|type_name| type_name != &key.entity_type),
        );

        if !types_with_shared_interface.is_empty() {
            if let Some(conflicting_entity) =
                layout.conflicting_entity(conn, &key.entity_id, types_with_shared_interface)?
            {
                return Err(StoreError::ConflictingId(
                    entity_type,
                    key.entity_id.to_string(),
                    conflicting_entity,
                ));
            }
        }
        Ok(())
    }

    fn apply_entity_modifications(
        &self,
        conn: &PgConnection,
        layout: &Layout,
        mods: &[EntityModification],
        ptr: &BlockPtr,
        stopwatch: &StopwatchMetrics,
    ) -> Result<i32, StoreError> {
        use EntityModification::*;
        let mut count = 0;

        // Group `Insert`s and `Overwrite`s by key, and accumulate `Remove`s.
        let mut inserts = HashMap::new();
        let mut overwrites = HashMap::new();
        let mut removals = HashMap::new();
        for modification in mods.into_iter() {
            match modification {
                Insert { key, data } => {
                    inserts
                        .entry(key.entity_type.clone())
                        .or_insert_with(Vec::new)
                        .push((key, Cow::from(data)));
                }
                Overwrite { key, data } => {
                    overwrites
                        .entry(key.entity_type.clone())
                        .or_insert_with(Vec::new)
                        .push((key, Cow::from(data)));
                }
                Remove { key } => {
                    removals
                        .entry(key.entity_type.clone())
                        .or_insert_with(Vec::new)
                        .push(key.entity_id.as_str());
                }
            }
        }

        // Apply modification groups.
        // Inserts:
        for (entity_type, mut entities) in inserts.into_iter() {
            count +=
                self.insert_entities(&entity_type, &mut entities, conn, layout, ptr, stopwatch)?
                    as i32
        }

        // Overwrites:
        for (entity_type, mut entities) in overwrites.into_iter() {
            // we do not update the count since the number of entities remains the same
            self.overwrite_entities(&entity_type, &mut entities, conn, layout, ptr, stopwatch)?;
        }

        // Removals
        for (entity_type, entity_keys) in removals.into_iter() {
            count -= self.remove_entities(
                &entity_type,
                entity_keys.as_slice(),
                conn,
                layout,
                ptr,
                stopwatch,
            )? as i32;
        }
        Ok(count)
    }

    fn insert_entities<'a>(
        &'a self,
        entity_type: &'a EntityType,
        data: &'a mut [(&'a EntityKey, Cow<'a, Entity>)],
        conn: &PgConnection,
        layout: &'a Layout,
        ptr: &BlockPtr,
        stopwatch: &StopwatchMetrics,
    ) -> Result<usize, StoreError> {
        let section = stopwatch.start_section("check_interface_entity_uniqueness");
        for (key, _) in data.iter() {
            // WARNING: This will potentially execute 2 queries for each entity key.
            self.check_interface_entity_uniqueness(conn, layout, key)?;
        }
        section.end();

        let _section = stopwatch.start_section("apply_entity_modifications_insert");
        layout.insert(
            &self.logger,
            conn,
            entity_type,
            data,
            block_number(ptr),
            stopwatch,
        )
    }

    fn overwrite_entities<'a>(
        &'a self,
        entity_type: &'a EntityType,
        data: &'a mut [(&'a EntityKey, Cow<'a, Entity>)],
        conn: &PgConnection,
        layout: &'a Layout,
        ptr: &BlockPtr,
        stopwatch: &StopwatchMetrics,
    ) -> Result<usize, StoreError> {
        let section = stopwatch.start_section("check_interface_entity_uniqueness");
        for (key, _) in data.iter() {
            // WARNING: This will potentially execute 2 queries for each entity key.
            self.check_interface_entity_uniqueness(conn, layout, key)?;
        }
        section.end();

        let _section = stopwatch.start_section("apply_entity_modifications_update");
        layout.update(
            &self.logger,
            conn,
            entity_type,
            data,
            block_number(ptr),
            stopwatch,
        )
    }

    fn remove_entities(
        &self,
        entity_type: &EntityType,
        entity_keys: &[&str],
        conn: &PgConnection,
        layout: &Layout,
        ptr: &BlockPtr,
        stopwatch: &StopwatchMetrics,
    ) -> Result<usize, StoreError> {
        let _section = stopwatch.start_section("apply_entity_modifications_delete");
        layout
            .delete(conn, entity_type, entity_keys, block_number(ptr), stopwatch)
            .map_err(|_error| anyhow!("Failed to remove entities: {:?}", entity_keys).into())
    }

    /// Execute a closure with a connection to the database.
    ///
    /// # API
    ///   The API of using a closure to bound the usage of the connection serves several
    ///   purposes:
    ///
    ///   * Moves blocking database access out of the `Future::poll`. Within
    ///     `Future::poll` (which includes all `async` methods) it is illegal to
    ///     perform a blocking operation. This includes all accesses to the
    ///     database, acquiring of locks, etc. Calling a blocking operation can
    ///     cause problems with `Future` combinators (including but not limited
    ///     to select, timeout, and FuturesUnordered) and problems with
    ///     executors/runtimes. This method moves the database work onto another
    ///     thread in a way which does not block `Future::poll`.
    ///
    ///   * Limit the total number of connections. Because the supplied closure
    ///     takes a reference, we know the scope of the usage of all entity
    ///     connections and can limit their use in a non-blocking way.
    ///
    /// # Cancellation
    ///   The normal pattern for futures in Rust is drop to cancel. Once we
    ///   spawn the database work in a thread though, this expectation no longer
    ///   holds because the spawned task is the independent of this future. So,
    ///   this method provides a cancel token which indicates that the `Future`
    ///   has been dropped. This isn't *quite* as good as drop on cancel,
    ///   because a drop on cancel can do things like cancel http requests that
    ///   are in flight, but checking for cancel periodically is a significant
    ///   improvement.
    ///
    ///   The implementation of the supplied closure should check for cancel
    ///   between every operation that is potentially blocking. This includes
    ///   any method which may interact with the database. The check can be
    ///   conveniently written as `token.check_cancel()?;`. It is low overhead
    ///   to check for cancel, so when in doubt it is better to have too many
    ///   checks than too few.
    ///
    /// # Panics:
    ///   * This task will panic if the supplied closure panics
    ///   * This task will panic if the supplied closure returns Err(Cancelled)
    ///     when the supplied cancel token is not cancelled.
    pub(crate) async fn with_conn<T: Send + 'static>(
        &self,
        f: impl 'static
            + Send
            + FnOnce(
                &PooledConnection<ConnectionManager<PgConnection>>,
                &CancelHandle,
            ) -> Result<T, CancelableError<StoreError>>,
    ) -> Result<T, StoreError> {
        self.pool.with_conn(f).await
    }

    /// Deprecated. Use `with_conn` instead.
    fn get_conn(&self) -> Result<PooledConnection<ConnectionManager<PgConnection>>, StoreError> {
        self.pool.get()
    }

    /// Panics if `idx` is not a valid index for a read only pool.
    fn read_only_conn(
        &self,
        idx: usize,
    ) -> Result<PooledConnection<ConnectionManager<PgConnection>>, Error> {
        self.read_only_pools[idx].get().map_err(Error::from)
    }

    pub(crate) fn get_replica_conn(
        &self,
        replica: ReplicaId,
    ) -> Result<PooledConnection<ConnectionManager<PgConnection>>, Error> {
        let conn = match replica {
            ReplicaId::Main => self.get_conn()?,
            ReplicaId::ReadOnly(idx) => self.read_only_conn(idx)?,
        };
        Ok(conn)
    }

    pub(crate) async fn query_permit(
        &self,
        replica: ReplicaId,
    ) -> Result<tokio::sync::OwnedSemaphorePermit, StoreError> {
        let pool = match replica {
            ReplicaId::Main => &self.pool,
            ReplicaId::ReadOnly(idx) => &self.read_only_pools[idx],
        };
        pool.query_permit().await
    }

    pub(crate) fn wait_stats(&self, replica: ReplicaId) -> Result<PoolWaitStats, StoreError> {
        match replica {
            ReplicaId::Main => self.pool.wait_stats(),
            ReplicaId::ReadOnly(idx) => self.read_only_pools[idx].wait_stats(),
        }
    }

    /// Return the layout for a deployment. Since constructing a `Layout`
    /// object takes a bit of computation, we cache layout objects that do
    /// not have a pending migration in the Store, i.e., for the lifetime of
    /// the Store. Layout objects with a pending migration can not be
    /// cached for longer than a transaction since they might change
    /// without us knowing
    pub(crate) fn layout(
        &self,
        conn: &PgConnection,
        site: Arc<Site>,
    ) -> Result<Arc<Layout>, StoreError> {
        self.layout_cache.get(&self.logger, conn, site)
    }

    /// Return the layout for a deployment. This might use a database
    /// connection for the lookup and should only be called if the caller
    /// does not have a connection currently. If it does, use `layout`
    pub(crate) fn find_layout(&self, site: Arc<Site>) -> Result<Arc<Layout>, StoreError> {
        if let Some(layout) = self.layout_cache.find(site.as_ref()) {
            return Ok(layout);
        }

        let conn = self.get_conn()?;
        self.layout(&conn, site)
    }

    fn subgraph_info_with_conn(
        &self,
        conn: &PgConnection,
        site: &Site,
    ) -> Result<SubgraphInfo, StoreError> {
        if let Some(info) = self.subgraph_cache.lock().unwrap().get(&site.deployment) {
            return Ok(info.clone());
        }

        let (input_schema, description, repository, spec_version) =
            deployment::manifest_info(conn, site)?;

        let graft_block =
            deployment::graft_point(conn, &site.deployment)?.map(|(_, ptr)| ptr.number as i32);

        let debug_fork = deployment::debug_fork(conn, &site.deployment)?;

        // Generate an API schema for the subgraph and make sure all types in the
        // API schema have a @subgraphId directive as well
        let mut api: HashMap<ApiVersion, Arc<ApiSchema>> = HashMap::new();

        for version in VERSIONS.iter() {
            let api_version = ApiVersion::from_version(version).expect("Invalid API version");
            let mut schema = input_schema.clone();
            schema.document =
                api_schema(&schema.document).map_err(|e| StoreError::Unknown(e.into()))?;
            schema.add_subgraph_id_directives(site.deployment.clone());
            api.insert(api_version, Arc::new(ApiSchema::from_api_schema(schema)?));
        }

        let spec_version = Version::from_str(&spec_version).map_err(anyhow::Error::from)?;
        let poi_version = if spec_version.ge(&SPEC_VERSION_0_0_6) {
            ProofOfIndexingVersion::Fast
        } else {
            ProofOfIndexingVersion::Legacy
        };

        let info = SubgraphInfo {
            input: Arc::new(input_schema),
            api,
            graft_block,
            debug_fork,
            description,
            repository,
            poi_version,
        };

        // Insert the schema into the cache.
        let mut cache = self.subgraph_cache.lock().unwrap();
        cache.insert(site.deployment.clone(), info);

        Ok(cache.get(&site.deployment).unwrap().clone())
    }

    pub(crate) fn subgraph_info(&self, site: &Site) -> Result<SubgraphInfo, StoreError> {
        if let Some(info) = self.subgraph_cache.lock().unwrap().get(&site.deployment) {
            return Ok(info.clone());
        }

        let conn = self.get_conn()?;
        self.subgraph_info_with_conn(&conn, site)
    }

    fn block_ptr_with_conn(
        conn: &PgConnection,
        site: Arc<Site>,
    ) -> Result<Option<BlockPtr>, StoreError> {
        deployment::block_ptr(conn, &site.deployment)
    }

    pub(crate) fn deployment_details(
        &self,
        ids: Vec<String>,
    ) -> Result<Vec<DeploymentDetail>, StoreError> {
        let conn = self.get_conn()?;
        conn.transaction(|| -> Result<_, StoreError> { detail::deployment_details(&conn, ids) })
    }

    pub(crate) fn deployment_statuses(
        &self,
        sites: &[Arc<Site>],
    ) -> Result<Vec<status::Info>, StoreError> {
        let conn = self.get_conn()?;
        conn.transaction(|| -> Result<Vec<status::Info>, StoreError> {
            detail::deployment_statuses(&conn, sites)
        })
    }

    pub(crate) fn deployment_exists_and_synced(
        &self,
        id: &DeploymentHash,
    ) -> Result<bool, StoreError> {
        let conn = self.get_conn()?;
        deployment::exists_and_synced(&conn, id.as_str())
    }

    pub(crate) fn deployment_synced(&self, id: &DeploymentHash) -> Result<(), StoreError> {
        let conn = self.get_conn()?;
        conn.transaction(|| deployment::set_synced(&conn, id))
    }

    // Only used for tests
    #[cfg(debug_assertions)]
    pub(crate) fn drop_deployment_schema(
        &self,
        namespace: &crate::primary::Namespace,
    ) -> Result<(), StoreError> {
        let conn = self.get_conn()?;
        deployment::drop_schema(&conn, namespace)
    }

    // Only used for tests
    #[cfg(debug_assertions)]
    pub(crate) fn drop_all_metadata(&self) -> Result<(), StoreError> {
        // Delete metadata entities in each shard

        // This needs to touch all the tables in the subgraphs schema
        const QUERY: &str = "
        delete from subgraphs.dynamic_ethereum_contract_data_source;
        delete from subgraphs.subgraph;
        delete from subgraphs.subgraph_deployment;
        delete from subgraphs.subgraph_deployment_assignment;
        delete from subgraphs.subgraph_version;
        delete from subgraphs.subgraph_manifest;
        delete from subgraphs.copy_table_state;
        delete from subgraphs.copy_state;
        delete from active_copies;
    ";

        let conn = self.get_conn()?;
        conn.batch_execute(QUERY)?;
        conn.batch_execute("delete from deployment_schemas;")?;
        Ok(())
    }

    pub(crate) async fn vacuum(&self) -> Result<(), StoreError> {
        self.with_conn(|conn, _| {
            conn.batch_execute("vacuum (analyze) subgraphs.subgraph_deployment")?;
            Ok(())
        })
        .await
    }

    /// Runs the SQL `ANALYZE` command in a table.
    pub(crate) fn analyze(&self, site: Arc<Site>, entity_name: &str) -> Result<(), StoreError> {
        let conn = self.get_conn()?;
        self.analyze_with_conn(site, entity_name, &conn)
    }

    /// Runs the SQL `ANALYZE` command in a table, with a shared connection.
    pub(crate) fn analyze_with_conn(
        &self,
        site: Arc<Site>,
        entity_name: &str,
        conn: &PgConnection,
    ) -> Result<(), StoreError> {
        let store = self.clone();
        let entity_name = entity_name.to_owned();
        let layout = store.layout(&conn, site)?;
        let table = resolve_table_name(&layout, &entity_name)?;
        table.analyze(conn)
    }

    /// Creates a new index in the specified Entity table if it doesn't already exist.
    ///
    /// This is a potentially time-consuming operation.
    pub(crate) async fn create_manual_index(
        &self,
        site: Arc<Site>,
        entity_name: &str,
        field_names: Vec<String>,
        index_method: String,
    ) -> Result<(), StoreError> {
        let store = self.clone();
        let entity_name = entity_name.to_owned();
        self.with_conn(move |conn, _| {
            let schema_name = site.namespace.clone();
            let layout = store.layout(conn, site)?;
            let table = resolve_table_name(&layout, &entity_name)?;
            let column_names = resolve_column_names(table, &field_names)?;
            let column_names_sep_by_underscores = column_names.join("_");
            let column_names_sep_by_commas = column_names.join(", ");
            let table_name = &table.name;
            let index_name = format!("manual_{table_name}_{column_names_sep_by_underscores}");
            let sql = format!(
                "create index concurrently if not exists {index_name} \
                 on {schema_name}.{table_name} using {index_method} \
                 ({column_names_sep_by_commas})"
            );
            // This might take a long time.
            conn.execute(&sql)?;
            // check if the index creation was successfull
            let index_is_valid =
                catalog::check_index_is_valid(conn, schema_name.as_str(), &index_name)?;
            if index_is_valid {
                Ok(())
            } else {
                // Index creation falied. We should drop the index before returning.
                let drop_index_sql =
                    format!("drop index concurrently if exists {schema_name}.{index_name}");
                conn.execute(&drop_index_sql)?;
                Err(StoreError::Canceled)
            }
            .map_err(Into::into)
        })
        .await
    }

    /// Returns a list of all existing indexes for the specified Entity table.
    pub(crate) async fn indexes_for_entity(
        &self,
        site: Arc<Site>,
        entity_name: &str,
    ) -> Result<Vec<String>, StoreError> {
        let store = self.clone();
        let entity_name = entity_name.to_owned();
        self.with_conn(move |conn, _| {
            let schema_name = site.namespace.clone();
            let layout = store.layout(conn, site)?;
            let table = resolve_table_name(&layout, &entity_name)?;
            let table_name = &table.name;
            catalog::indexes_for_table(conn, schema_name.as_str(), table_name.as_str())
                .map_err(Into::into)
        })
        .await
    }

    /// Drops an index for a given deployment, concurrently.
    pub(crate) async fn drop_index(
        &self,
        site: Arc<Site>,
        index_name: &str,
    ) -> Result<(), StoreError> {
        let index_name = String::from(index_name);
        self.with_conn(move |conn, _| {
            let schema_name = site.namespace.clone();
            catalog::drop_index(conn, schema_name.as_str(), &index_name).map_err(Into::into)
        })
        .await
    }

    pub(crate) async fn set_account_like(
        &self,
        site: Arc<Site>,
        table: &str,
        is_account_like: bool,
    ) -> Result<(), StoreError> {
        let store = self.clone();
        let table = table.to_string();
        self.with_conn(move |conn, _| {
            let layout = store.layout(conn, site.clone())?;
            let table = resolve_table_name(&layout, &table)?;
            catalog::set_account_like(conn, &site, &table.name, is_account_like).map_err(Into::into)
        })
        .await
    }

    pub(crate) async fn prune(
        self: &Arc<Self>,
        mut reporter: Box<dyn PruneReporter>,
        site: Arc<Site>,
        earliest_block: BlockNumber,
        reorg_threshold: BlockNumber,
        prune_ratio: f64,
    ) -> Result<Box<dyn PruneReporter>, StoreError> {
        let store = self.clone();
        self.with_conn(move |conn, cancel| {
            let layout = store.layout(conn, site.clone())?;
            cancel.check_cancel()?;
            let state = deployment::state(&conn, site.deployment.clone())?;

            if state.latest_block.number <= reorg_threshold {
                return Ok(reporter);
            }

            if state.earliest_block_number > earliest_block {
                return Err(constraint_violation!("earliest block can not move back from {} to {}", state.earliest_block_number, earliest_block).into());
            }

            let final_block = state.latest_block.number - reorg_threshold;
            if final_block <= earliest_block {
                return Err(constraint_violation!("the earliest block {} must be at least {} blocks before the current latest block {}", earliest_block, reorg_threshold, state.latest_block.number).into());
            }

            if let Some((_, graft)) = deployment::graft_point(conn, &site.deployment)? {
                if graft.block_number() >= earliest_block {
                    return Err(constraint_violation!("the earliest block {} must be after the graft point {}", earliest_block, graft.block_number()).into());
                }
            }

            cancel.check_cancel()?;

            conn.transaction(|| {
                deployment::set_earliest_block(conn, site.as_ref(), earliest_block)
            })?;

            cancel.check_cancel()?;

            layout.prune_by_copying(
                &store.logger,
                reporter.as_mut(),
                conn,
                earliest_block,
                final_block,
                prune_ratio,
                cancel,
            )?;
            Ok(reporter)
        })
        .await
    }
}

/// Methods that back the trait `graph::components::Store`, but have small
/// variations in their signatures
impl DeploymentStore {
    pub(crate) async fn block_ptr(&self, site: Arc<Site>) -> Result<Option<BlockPtr>, StoreError> {
        let site = site.cheap_clone();

        self.with_conn(|conn, cancel| {
            cancel.check_cancel()?;

            Self::block_ptr_with_conn(&conn, site).map_err(Into::into)
        })
        .await
    }

    pub(crate) async fn block_cursor(&self, site: Arc<Site>) -> Result<FirehoseCursor, StoreError> {
        let site = site.cheap_clone();

        self.with_conn(|conn, cancel| {
            cancel.check_cancel()?;

            deployment::get_subgraph_firehose_cursor(&conn, site)
                .map(FirehoseCursor::from)
                .map_err(Into::into)
        })
        .await
    }

    pub(crate) async fn supports_proof_of_indexing<'a>(
        &self,
        site: Arc<Site>,
    ) -> Result<bool, StoreError> {
        let store = self.clone();
        self.with_conn(move |conn, cancel| {
            cancel.check_cancel()?;
            let layout = store.layout(conn, site)?;
            Ok(layout.supports_proof_of_indexing())
        })
        .await
        .map_err(Into::into)
    }

    pub(crate) async fn get_proof_of_indexing(
        &self,
        site: Arc<Site>,
        indexer: &Option<Address>,
        block: BlockPtr,
    ) -> Result<Option<[u8; 32]>, StoreError> {
        let indexer = *indexer;
        let site3 = site.cheap_clone();
        let site4 = site.cheap_clone();
        let site5 = site.cheap_clone();
        let store = self.cheap_clone();
        let block2 = block.cheap_clone();

        let entities = self
            .with_conn(move |conn, cancel| {
                cancel.check_cancel()?;

                let layout = store.layout(conn, site4.cheap_clone())?;

                if !layout.supports_proof_of_indexing() {
                    return Ok(None);
                }

                conn.transaction::<_, CancelableError<anyhow::Error>, _>(move || {
                    let latest_block_ptr =
                        match Self::block_ptr_with_conn(conn, site4.cheap_clone())? {
                            Some(inner) => inner,
                            None => return Ok(None),
                        };

                    cancel.check_cancel()?;

                    // FIXME: (Determinism)
                    //
                    // It is vital to ensure that the block hash given in the query
                    // is a parent of the latest block indexed for the subgraph.
                    // Unfortunately the machinery needed to do this is not yet in place.
                    // The best we can do right now is just to make sure that the block number
                    // is high enough.
                    if latest_block_ptr.number < block.number {
                        return Ok(None);
                    }

                    let query = EntityQuery::new(
                        site4.deployment.cheap_clone(),
                        block.number,
                        EntityCollection::All(vec![(
                            POI_OBJECT.cheap_clone(),
                            AttributeNames::All,
                        )]),
                    );
                    let entities = store
                        .execute_query::<Entity>(conn, site4, query)
                        .map(|(entities, _)| entities)
                        .map_err(anyhow::Error::from)?;

                    Ok(Some(entities))
                })
                .map_err(Into::into)
            })
            .await?;

        let entities = if let Some(entities) = entities {
            entities
        } else {
            return Ok(None);
        };

        let mut by_causality_region = entities
            .into_iter()
            .map(|e| {
                let causality_region = e.id()?;
                let digest = match e.get("digest") {
                    Some(Value::Bytes(b)) => Ok(b.to_owned()),
                    other => Err(anyhow::anyhow!(
                        "Entity has non-bytes digest attribute: {:?}",
                        other
                    )),
                }?;

                Ok((causality_region, digest))
            })
            .collect::<Result<HashMap<_, _>, anyhow::Error>>()?;

        let info = self.subgraph_info(&site5).map_err(anyhow::Error::from)?;

        let mut finisher = ProofOfIndexingFinisher::new(
            &block2,
            &site3.deployment,
            &indexer,
            info.poi_version.clone(),
        );
        for (name, region) in by_causality_region.drain() {
            finisher.add_causality_region(&name, &region);
        }

        Ok(Some(finisher.finish()))
    }

    /// Get the entity matching `key` from the deployment `site`. Only
    /// consider entities as of the given `block`
    pub(crate) fn get(
        &self,
        site: Arc<Site>,
        key: &EntityKey,
        block: BlockNumber,
    ) -> Result<Option<Entity>, StoreError> {
        let conn = self.get_conn()?;
        let layout = self.layout(&conn, site)?;
        layout.find(&conn, &key.entity_type, &key.entity_id, block)
    }

    /// Retrieve all the entities matching `ids_for_type` from the
    /// deployment `site`. Only consider entities as of the given `block`
    pub(crate) fn get_many(
        &self,
        site: Arc<Site>,
        ids_for_type: &BTreeMap<&EntityType, Vec<&str>>,
        block: BlockNumber,
    ) -> Result<BTreeMap<EntityType, Vec<Entity>>, StoreError> {
        if ids_for_type.is_empty() {
            return Ok(BTreeMap::new());
        }
        let conn = self.get_conn()?;
        let layout = self.layout(&conn, site)?;

        layout.find_many(&conn, ids_for_type, block)
    }

    pub(crate) fn get_changes(
        &self,
        site: Arc<Site>,
        block: BlockNumber,
    ) -> Result<Vec<EntityOperation>, StoreError> {
        let conn = self.get_conn()?;
        let layout = self.layout(&conn, site)?;
        let changes = layout.find_changes(&conn, block)?;

        Ok(changes)
    }

    // Only used by tests
    #[cfg(debug_assertions)]
    pub(crate) fn find(
        &self,
        site: Arc<Site>,
        query: EntityQuery,
    ) -> Result<Vec<Entity>, QueryExecutionError> {
        let conn = self.get_conn()?;
        self.execute_query(&conn, site, query)
            .map(|(entities, _)| entities)
    }

    pub(crate) fn transact_block_operations(
        &self,
        site: Arc<Site>,
        block_ptr_to: &BlockPtr,
        firehose_cursor: &FirehoseCursor,
        mods: &[EntityModification],
        stopwatch: &StopwatchMetrics,
        data_sources: &[StoredDynamicDataSource],
        deterministic_errors: &[SubgraphError],
        manifest_idx_and_name: &[(u32, String)],
        processed_data_sources: &[StoredDynamicDataSource],
    ) -> Result<StoreEvent, StoreError> {
        let conn = {
            let _section = stopwatch.start_section("transact_blocks_get_conn");
            self.get_conn()?
        };

<<<<<<< HEAD
        let event = conn.transaction(|| -> Result<_, StoreError> {
            // Emit a store event for the changes we are about to make. We
            // wait with sending it until we have done all our other work
            // so that we do not hold a lock on the notification queue
            // for longer than we have to
            let event = StoreEvent::from_mods(&site.deployment, mods);

            // Make the changes
            let layout = self.layout(&conn, site.clone())?;

            //  see also: deployment-lock-for-update
            deployment::lock(&conn, &site)?;

            let section = stopwatch.start_section("apply_entity_modifications");
            let count = self.apply_entity_modifications(
                &conn,
                layout.as_ref(),
                mods,
                block_ptr_to,
                stopwatch,
            )?;
            section.end();

            dynds::insert(
                &conn,
                &site,
                data_sources,
                block_ptr_to,
                manifest_idx_and_name,
            )?;
=======
        let event = deployment::with_lock(&conn, &site, || {
            conn.transaction(|| -> Result<_, StoreError> {
                // Emit a store event for the changes we are about to make. We
                // wait with sending it until we have done all our other work
                // so that we do not hold a lock on the notification queue
                // for longer than we have to
                let event: StoreEvent = StoreEvent::from_mods(&site.deployment, mods);
>>>>>>> 57975f6a

                // Make the changes
                let layout = self.layout(&conn, site.clone())?;

                let section = stopwatch.start_section("apply_entity_modifications");
                let count = self.apply_entity_modifications(
                    &conn,
                    layout.as_ref(),
                    mods,
                    block_ptr_to,
                    stopwatch,
                )?;
                section.end();

                dynds::insert(
                    &conn,
                    &site,
                    data_sources,
                    block_ptr_to,
                    manifest_idx_and_name,
                )?;

                dynds::update_offchain_status(&conn, &site, processed_data_sources)?;

                if !deterministic_errors.is_empty() {
                    deployment::insert_subgraph_errors(
                        &conn,
                        &site.deployment,
                        deterministic_errors,
                        block_ptr_to.block_number(),
                    )?;
                }

                deployment::transact_block(
                    &conn,
                    &site,
                    block_ptr_to,
                    firehose_cursor,
                    layout.count_query.as_str(),
                    count,
                )?;

                Ok(event)
            })
        })?;

        Ok(event)
    }

    fn rewind_with_conn(
        &self,
        conn: &PgConnection,
        site: Arc<Site>,
        block_ptr_to: BlockPtr,
        firehose_cursor: &FirehoseCursor,
    ) -> Result<StoreEvent, StoreError> {
        let event = deployment::with_lock(conn, &site, || {
            conn.transaction(|| -> Result<_, StoreError> {
                // Don't revert past a graft point
                let info = self.subgraph_info_with_conn(conn, site.as_ref())?;
                if let Some(graft_block) = info.graft_block {
                    if graft_block > block_ptr_to.number {
                        return Err(anyhow!(
                            "Can not revert subgraph `{}` to block {} as it was \
                        grafted at block {} and reverting past a graft point \
                        is not possible",
                            site.deployment.clone(),
                            block_ptr_to.number,
                            graft_block
                        )
                        .into());
                    }
                }

                // The revert functions want the number of the first block that we need to get rid of
                let block = block_ptr_to.number + 1;

                deployment::revert_block_ptr(
                    conn,
                    &site.deployment,
                    block_ptr_to,
                    firehose_cursor,
                )?;

                // Revert the data
                let layout = self.layout(conn, site.clone())?;

                let (event, count) = layout.revert_block(conn, block)?;

                // Revert the meta data changes that correspond to this subgraph.
                // Only certain meta data changes need to be reverted, most
                // importantly creation of dynamic data sources. We ensure in the
                // rest of the code that we only record history for those meta data
                // changes that might need to be reverted
                Layout::revert_metadata(&conn, &site, block)?;

                deployment::update_entity_count(
                    conn,
                    site.as_ref(),
                    layout.count_query.as_str(),
                    count,
                )?;
                Ok(event)
            })
        })?;

        Ok(event)
    }

    pub(crate) fn rewind(
        &self,
        site: Arc<Site>,
        block_ptr_to: BlockPtr,
    ) -> Result<StoreEvent, StoreError> {
        let conn = self.get_conn()?;

        // Unwrap: If we are reverting then the block ptr is not `None`.
        let block_ptr_from = Self::block_ptr_with_conn(&conn, site.cheap_clone())?.unwrap();

        // Sanity check on block numbers
        if block_ptr_from.number <= block_ptr_to.number {
            constraint_violation!(
                "rewind must go backwards, but would go from block {} to block {}",
                block_ptr_from.number,
                block_ptr_to.number
            );
        }

        // When rewinding, we reset the firehose cursor. That way, on resume, Firehose will start
        // from the block_ptr instead (with sanity check to ensure it's resume at the exact block).
        self.rewind_with_conn(&conn, site, block_ptr_to, &FirehoseCursor::None)
    }

    pub(crate) fn revert_block_operations(
        &self,
        site: Arc<Site>,
        block_ptr_to: BlockPtr,
        firehose_cursor: &FirehoseCursor,
    ) -> Result<StoreEvent, StoreError> {
        let conn = self.get_conn()?;
        // Unwrap: If we are reverting then the block ptr is not `None`.
        let deployment_head = Self::block_ptr_with_conn(&conn, site.cheap_clone())?.unwrap();

        // Confidence check on revert to ensure we go backward only
        if block_ptr_to.number >= deployment_head.number {
            panic!("revert_block_operations must revert only backward, you are trying to revert forward going from subgraph block {} to new block {}", deployment_head, block_ptr_to);
        }

        self.rewind_with_conn(&conn, site, block_ptr_to, firehose_cursor)
    }

    pub(crate) async fn deployment_state_from_id(
        &self,
        id: DeploymentHash,
    ) -> Result<DeploymentState, StoreError> {
        self.with_conn(|conn, _| deployment::state(conn, id).map_err(|e| e.into()))
            .await
    }

    pub(crate) async fn fail_subgraph(
        &self,
        id: DeploymentHash,
        error: SubgraphError,
    ) -> Result<(), StoreError> {
        self.with_conn(move |conn, _| {
            conn.transaction(|| deployment::fail(&conn, &id, &error))
                .map_err(Into::into)
        })
        .await?;
        Ok(())
    }

    pub(crate) fn replica_for_query(
        &self,
        for_subscription: bool,
    ) -> Result<ReplicaId, StoreError> {
        use std::sync::atomic::Ordering;

        let replica_id = match for_subscription {
            // Pick a weighted ReplicaId. `replica_order` contains a list of
            // replicas with repetitions according to their weight
            false => {
                let weights_count = self.replica_order.len();
                let index =
                    self.conn_round_robin_counter.fetch_add(1, Ordering::SeqCst) % weights_count;
                *self.replica_order.get(index).unwrap()
            }
            // Subscriptions always go to the main replica.
            true => ReplicaId::Main,
        };

        Ok(replica_id)
    }

    pub(crate) async fn load_dynamic_data_sources(
        &self,
        site: Arc<Site>,
        block: BlockNumber,
        manifest_idx_and_name: Vec<(u32, String)>,
    ) -> Result<Vec<StoredDynamicDataSource>, StoreError> {
        self.with_conn(move |conn, _| {
            conn.transaction(|| crate::dynds::load(&conn, &site, block, manifest_idx_and_name))
                .map_err(Into::into)
        })
        .await
    }

    pub(crate) async fn causality_region_curr_val(
        &self,
        site: Arc<Site>,
    ) -> Result<Option<CausalityRegion>, StoreError> {
        self.with_conn(move |conn, _| {
            Ok(conn.transaction(|| crate::dynds::causality_region_curr_val(conn, &site))?)
        })
        .await
    }

    pub(crate) async fn exists_and_synced(&self, id: DeploymentHash) -> Result<bool, StoreError> {
        self.with_conn(move |conn, _| {
            conn.transaction(|| deployment::exists_and_synced(conn, &id))
                .map_err(Into::into)
        })
        .await
    }

    pub(crate) fn graft_pending(
        &self,
        id: &DeploymentHash,
    ) -> Result<Option<(DeploymentHash, BlockPtr)>, StoreError> {
        let conn = self.get_conn()?;
        deployment::graft_pending(&conn, id)
    }

    /// Bring the subgraph into a state where we can start or resume
    /// indexing.
    ///
    /// If `graft_src` is `Some(..)`, copy data from that subgraph. It
    /// should only be `Some(..)` if we know we still need to copy data. The
    /// code is idempotent so that a copy process that has been interrupted
    /// can be resumed seamlessly, but the code sets the block pointer back
    /// to the graph point, so that calling this needlessly with `Some(..)`
    /// will remove any progress that might have been made since the last
    /// time the deployment was started.
    pub(crate) fn start_subgraph(
        &self,
        logger: &Logger,
        site: Arc<Site>,
        graft_src: Option<(Arc<Layout>, BlockPtr, SubgraphDeploymentEntity)>,
    ) -> Result<(), StoreError> {
        let dst = self.find_layout(site.cheap_clone())?;

        // If `graft_src` is `Some`, then there is a pending graft.
        if let Some((src, block, src_deployment)) = graft_src {
            info!(
                logger,
                "Initializing graft by copying data from {} to {}",
                src.catalog.site.namespace,
                dst.catalog.site.namespace
            );

            let src_manifest_idx_and_name = src_deployment.manifest.template_idx_and_name()?;
            let dst_manifest_idx_and_name = self
                .load_deployment(&dst.site)?
                .manifest
                .template_idx_and_name()?;

            // Copy subgraph data
            // We allow both not copying tables at all from the source, as well
            // as adding new tables in `self`; we only need to check that tables
            // that actually need to be copied from the source are compatible
            // with the corresponding tables in `self`
            let copy_conn = crate::copy::Connection::new(
                logger,
                self.pool.clone(),
                src.clone(),
                dst.clone(),
                block.clone(),
                src_manifest_idx_and_name,
                dst_manifest_idx_and_name,
            )?;
            let status = copy_conn.copy_data()?;
            if status == crate::copy::Status::Cancelled {
                return Err(StoreError::Canceled);
            }

            let conn = self.get_conn()?;
            conn.transaction(|| -> Result<(), StoreError> {
                // Copy shared dynamic data sources and adjust their ID; if
                // the subgraph uses private data sources, that is done by
                // `copy::Connection::copy_data` since it requires access to
                // the source schema which in sharded setups is only
                // available while that function runs
                let start = Instant::now();
                let count = dynds::shared::copy(&conn, &src.site, &dst.site, block.number)?;
                info!(logger, "Copied {} dynamic data sources", count;
                      "time_ms" => start.elapsed().as_millis());

                // Copy errors across
                let start = Instant::now();
                let count = deployment::copy_errors(&conn, &src.site, &dst.site, &block)?;
                info!(logger, "Copied {} existing errors", count;
                      "time_ms" => start.elapsed().as_millis());

                catalog::copy_account_like(&conn, &src.site, &dst.site)?;

                // Rewind the subgraph so that entity versions that are
                // clamped in the future (beyond `block`) become valid for
                // all blocks after `block`. `revert_block` gets rid of
                // everything including the block passed to it. We want to
                // preserve `block` and therefore revert `block+1`
                let start = Instant::now();
                let block_to_revert: BlockNumber = block
                    .number
                    .checked_add(1)
                    .expect("block numbers fit into an i32");
                dst.revert_block(&conn, block_to_revert)?;
                info!(logger, "Rewound subgraph to block {}", block.number;
                      "time_ms" => start.elapsed().as_millis());

                let start = Instant::now();
                deployment::set_entity_count(&conn, &dst.site, &dst.count_query)?;
                info!(logger, "Counted the entities";
                      "time_ms" => start.elapsed().as_millis());

                deployment::set_earliest_block(
                    &conn,
                    &dst.site,
                    src_deployment.earliest_block_number,
                )?;

                // Analyze all tables for this deployment
                for entity_name in dst.tables.keys() {
                    self.analyze_with_conn(site.cheap_clone(), entity_name.as_str(), &conn)?;
                }

                // Set the block ptr to the graft point to signal that we successfully
                // performed the graft
                crate::deployment::forward_block_ptr(&conn, &dst.site.deployment, &block)?;
                info!(logger, "Subgraph successfully initialized";
                    "time_ms" => start.elapsed().as_millis());
                Ok(())
            })?;
        }
        // Make sure the block pointer is set. This is important for newly
        // deployed subgraphs so that we respect the 'startBlock' setting
        // the first time the subgraph is started
        let conn = self.get_conn()?;
        conn.transaction(|| crate::deployment::initialize_block_ptr(&conn, &dst.site))?;
        Ok(())
    }

    // If the current block of the deployment is the same as the fatal error,
    // we revert all block operations to it's parent/previous block.
    //
    // This should be called once per subgraph on `graph-node` initialization,
    // before processing the first block on start.
    //
    // It will do nothing (early return) if:
    //
    // - There's no fatal error for the subgraph
    // - The error is NOT deterministic
    pub(crate) fn unfail_deterministic_error(
        &self,
        site: Arc<Site>,
        current_ptr: &BlockPtr,
        parent_ptr: &BlockPtr,
    ) -> Result<UnfailOutcome, StoreError> {
        let conn = &self.get_conn()?;
        let deployment_id = &site.deployment;

        conn.transaction(|| {
            // We'll only unfail subgraphs that had fatal errors
            let subgraph_error = match ErrorDetail::fatal(conn, deployment_id)? {
                Some(fatal_error) => fatal_error,
                // If the subgraph is not failed then there is nothing to do.
                None => return Ok(UnfailOutcome::Noop),
            };

            // Confidence check
            if !subgraph_error.deterministic {
                return Ok(UnfailOutcome::Noop); // Nothing to do
            }

            use deployment::SubgraphHealth::*;
            // Decide status based on if there are any errors for the previous/parent block
            let prev_health =
                if deployment::has_deterministic_errors(conn, deployment_id, parent_ptr.number)? {
                    Unhealthy
                } else {
                    Healthy
                };

            match &subgraph_error.block_hash {
                // The error happened for the current deployment head.
                // We should revert everything (deployment head, subgraph errors, etc)
                // to the previous/parent hash/block.
                Some(bytes) if bytes == current_ptr.hash.as_slice() => {
                    info!(
                        self.logger,
                        "Reverting errored block";
                        "subgraph_id" => deployment_id,
                        "from_block_number" => format!("{}", current_ptr.number),
                        "from_block_hash" => format!("{}", current_ptr.hash),
                        "to_block_number" => format!("{}", parent_ptr.number),
                        "to_block_hash" => format!("{}", parent_ptr.hash),
                    );

                    // We ignore the StoreEvent that's being returned, we'll not use it.
                    //
                    // We reset the firehose cursor. That way, on resume, Firehose will start from
                    // the block_ptr instead (with sanity checks to ensure it's resuming at the
                    // correct block).
                    let _ = self.revert_block_operations(site.clone(), parent_ptr.clone(), &FirehoseCursor::None)?;

                    // Unfail the deployment.
                    deployment::update_deployment_status(conn, deployment_id, prev_health, None)?;

                    Ok(UnfailOutcome::Unfailed)
                }
                // Found error, but not for deployment head, we don't need to
                // revert the block operations.
                //
                // If you find this warning in the logs, something is wrong, this
                // shoudn't happen.
                Some(hash_bytes) => {
                    warn!(self.logger, "Subgraph error does not have same block hash as deployment head";
                        "subgraph_id" => deployment_id,
                        "error_id" => &subgraph_error.id,
                        "error_block_hash" => format!("0x{}", hex::encode(&hash_bytes)),
                        "deployment_head" => format!("{}", current_ptr.hash),
                    );

                    Ok(UnfailOutcome::Noop)
                }
                // Same as branch above, if you find this warning in the logs,
                // something is wrong, this shouldn't happen.
                None => {
                    warn!(self.logger, "Subgraph error should have block hash";
                        "subgraph_id" => deployment_id,
                        "error_id" => &subgraph_error.id,
                    );

                    Ok(UnfailOutcome::Noop)
                }
            }
        })
    }

    // If a non-deterministic error happens and the deployment head advances,
    // we should unfail the subgraph (status: Healthy, failed: false) and delete
    // the error itself.
    //
    // This should be called after successfully processing a block for a subgraph.
    //
    // It will do nothing (early return) if:
    //
    // - There's no fatal error for the subgraph
    // - The error IS deterministic
    pub(crate) fn unfail_non_deterministic_error(
        &self,
        site: Arc<Site>,
        current_ptr: &BlockPtr,
    ) -> Result<UnfailOutcome, StoreError> {
        let conn = &self.get_conn()?;
        let deployment_id = &site.deployment;

        conn.transaction(|| {
            // We'll only unfail subgraphs that had fatal errors
            let subgraph_error = match ErrorDetail::fatal(conn, deployment_id)? {
                Some(fatal_error) => fatal_error,
                // If the subgraph is not failed then there is nothing to do.
                None => return Ok(UnfailOutcome::Noop),
            };

            // Confidence check
            if subgraph_error.deterministic {
                return Ok(UnfailOutcome::Noop); // Nothing to do
            }

            match subgraph_error.block_range {
                // Deployment head (current_ptr) advanced more than the error.
                // That means it's healthy, and the non-deterministic error got
                // solved (didn't happen on another try).
                (Bound::Included(error_block_number), _)
                    if current_ptr.number >= error_block_number =>
                    {
                        info!(
                            self.logger,
                            "Unfailing the deployment status";
                            "subgraph_id" => deployment_id,
                        );

                        // Unfail the deployment.
                        deployment::update_deployment_status(
                            conn,
                            deployment_id,
                            deployment::SubgraphHealth::Healthy,
                            None,
                        )?;

                        // Delete the fatal error.
                        deployment::delete_error(conn, &subgraph_error.id)?;

                        Ok(UnfailOutcome::Unfailed)
                    }
                // NOOP, the deployment head is still before where non-deterministic error happened.
                block_range => {
                    info!(
                        self.logger,
                        "Subgraph error is still ahead of deployment head, nothing to unfail";
                        "subgraph_id" => deployment_id,
                        "block_number" => format!("{}", current_ptr.number),
                        "block_hash" => format!("{}", current_ptr.hash),
                        "error_block_range" => format!("{:?}", block_range),
                        "error_block_hash" => subgraph_error.block_hash.as_ref().map(|hash| format!("0x{}", hex::encode(hash))),
                    );

                    Ok(UnfailOutcome::Noop)
                }
            }
        })
    }

    #[cfg(debug_assertions)]
    pub fn error_count(&self, id: &DeploymentHash) -> Result<usize, StoreError> {
        let conn = self.get_conn()?;
        deployment::error_count(&conn, id)
    }

    pub(crate) async fn mirror_primary_tables(&self, logger: &Logger) {
        self.pool.mirror_primary_tables().await.unwrap_or_else(|e| {
            warn!(logger, "Mirroring primary tables failed. We will try again in a few minutes";
                  "error" => e.to_string(),
                  "shard" => self.pool.shard.as_str())
        });
    }

    pub(crate) async fn health(
        &self,
        site: &Site,
    ) -> Result<deployment::SubgraphHealth, StoreError> {
        let id = site.id.clone();
        self.with_conn(move |conn, _| deployment::health(conn, id).map_err(Into::into))
            .await
    }

    pub(crate) async fn set_manifest_raw_yaml(
        &self,
        site: Arc<Site>,
        raw_yaml: String,
    ) -> Result<(), StoreError> {
        self.with_conn(move |conn, _| {
            deployment::set_manifest_raw_yaml(&conn, &site, &raw_yaml).map_err(Into::into)
        })
        .await
    }
}

/// Tries to fetch a [`Table`] either by its Entity name or its SQL name.
///
/// Since we allow our input to be either camel-case or snake-case, we must retry the
/// search using the latter if the search for the former fails.
fn resolve_table_name<'a>(layout: &'a Layout, name: &'_ str) -> Result<&'a Table, StoreError> {
    layout
        .table_for_entity(&EntityType::new(name.to_owned()))
        .map(Deref::deref)
        .or_else(|_error| {
            let sql_name = SqlName::from(name);
            layout
                .table(&sql_name)
                .ok_or_else(|| StoreError::UnknownTable(name.to_owned()))
        })
}

// Resolves column names.
//
// Since we allow our input to be either camel-case or snake-case, we must retry the
// search using the latter if the search for the former fails.
fn resolve_column_names<'a, T: AsRef<str>>(
    table: &'a Table,
    field_names: &[T],
) -> Result<Vec<&'a str>, StoreError> {
    field_names
        .iter()
        .map(|f| {
            table
                .column_for_field(f.as_ref())
                .or_else(|_error| {
                    let sql_name = SqlName::from(f.as_ref());
                    table
                        .column(&sql_name)
                        .ok_or_else(|| StoreError::UnknownField(f.as_ref().to_string()))
                })
                .map(|column| column.name.as_str())
        })
        .collect()
}<|MERGE_RESOLUTION|>--- conflicted
+++ resolved
@@ -1079,38 +1079,6 @@
             self.get_conn()?
         };
 
-<<<<<<< HEAD
-        let event = conn.transaction(|| -> Result<_, StoreError> {
-            // Emit a store event for the changes we are about to make. We
-            // wait with sending it until we have done all our other work
-            // so that we do not hold a lock on the notification queue
-            // for longer than we have to
-            let event = StoreEvent::from_mods(&site.deployment, mods);
-
-            // Make the changes
-            let layout = self.layout(&conn, site.clone())?;
-
-            //  see also: deployment-lock-for-update
-            deployment::lock(&conn, &site)?;
-
-            let section = stopwatch.start_section("apply_entity_modifications");
-            let count = self.apply_entity_modifications(
-                &conn,
-                layout.as_ref(),
-                mods,
-                block_ptr_to,
-                stopwatch,
-            )?;
-            section.end();
-
-            dynds::insert(
-                &conn,
-                &site,
-                data_sources,
-                block_ptr_to,
-                manifest_idx_and_name,
-            )?;
-=======
         let event = deployment::with_lock(&conn, &site, || {
             conn.transaction(|| -> Result<_, StoreError> {
                 // Emit a store event for the changes we are about to make. We
@@ -1118,7 +1086,6 @@
                 // so that we do not hold a lock on the notification queue
                 // for longer than we have to
                 let event: StoreEvent = StoreEvent::from_mods(&site.deployment, mods);
->>>>>>> 57975f6a
 
                 // Make the changes
                 let layout = self.layout(&conn, site.clone())?;
