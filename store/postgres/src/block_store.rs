--- conflicted
+++ resolved
@@ -7,11 +7,7 @@
 use graph::{
     blockchain::ChainIdentifier,
     components::store::BlockStore as BlockStoreTrait,
-<<<<<<< HEAD
-    prelude::{error, info, BlockNumber, BlockPtr, Logger, ENV_VARS},
-=======
-    prelude::{error, warn, BlockNumber, BlockPtr, Logger, ENV_VARS},
->>>>>>> c8b04a78
+    prelude::{error, info, warn, BlockNumber, BlockPtr, Logger, ENV_VARS},
 };
 use graph::{constraint_violation, prelude::CheapClone};
 use graph::{
