--- conflicted
+++ resolved
@@ -16,12 +16,8 @@
     components::{
         server::index_node::VersionInfo,
         store::{
-<<<<<<< HEAD
-            self, DeploymentLocator, EntityType, SubgraphFork, WritableStore as WritableStoreTrait,
-=======
-            self, DeploymentLocator, EnsLookup as EnsLookupTrait, EntityType,
+            self, DeploymentLocator, EnsLookup as EnsLookupTrait, EntityType, SubgraphFork,
             WritableStore as WritableStoreTrait,
->>>>>>> 399ee444
         },
     },
     constraint_violation,
@@ -34,13 +30,8 @@
         BlockPtr, DeploymentHash, Logger, NodeId, Schema, StoreError, SubgraphName,
         SubgraphStore as SubgraphStoreTrait, SubgraphVersionSwitchingMode,
     },
-<<<<<<< HEAD
-    slog::{error, warn},
     url::Url,
-    util::{backoff::ExponentialBackoff, timed_cache::TimedCache},
-=======
     util::timed_cache::TimedCache,
->>>>>>> 399ee444
 };
 
 use crate::fork;
